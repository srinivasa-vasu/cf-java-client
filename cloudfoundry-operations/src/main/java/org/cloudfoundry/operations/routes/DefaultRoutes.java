--- conflicted
+++ resolved
@@ -151,25 +151,15 @@
                 getAllSpaces(cloudFoundryClient, organizationId)
             )))
             .flatMapMany(function((cloudFoundryClient, domains, spaces) -> getRoutes(cloudFoundryClient, request, this.organizationId, this.spaceId)
-<<<<<<< HEAD
-                .map(resource -> Tuples.of(cloudFoundryClient, domains, resource, spaces))))
-            .flatMap(function((cloudFoundryClient, domains, resource, spaces) -> Mono.zip(
-                getApplicationNames(cloudFoundryClient, ResourceUtils.getId(resource)),
-                getDomainName(domains, ResourceUtils.getEntity(resource).getDomainId()),
-                Mono.just(resource),
-                getSpaceName(spaces, ResourceUtils.getEntity(resource).getSpaceId())
-            )))
-=======
                 .map(route -> Tuples.of(cloudFoundryClient, domains, route, spaces))))
             .flatMap(function((cloudFoundryClient, domains, route, spaces) -> Mono
-                .when(
+                .zip(
                     getApplicationNames(cloudFoundryClient, ResourceUtils.getId(route)),
                     getDomainName(domains, ResourceUtils.getEntity(route).getDomainId()),
                     Mono.just(route),
                     getServiceName(cloudFoundryClient, ResourceUtils.getEntity(route)),
                     getSpaceName(spaces, ResourceUtils.getEntity(route).getSpaceId())
                 )))
->>>>>>> 39a7d7c1
             .map(function(DefaultRoutes::toRoute))
             .transform(OperationsLogging.log("List Routes"))
             .checkpoint();
@@ -327,7 +317,7 @@
 
     private static Mono<Optional<String>> getServiceName(CloudFoundryClient cloudFoundryClient, RouteEntity route) {
         return Mono.justOrEmpty(route.getServiceInstanceId())
-            .then(serviceInstanceId -> getServiceInstanceName(cloudFoundryClient, serviceInstanceId, route.getSpaceId()))
+            .flatMap(serviceInstanceId -> getServiceInstanceName(cloudFoundryClient, serviceInstanceId, route.getSpaceId()))
             .defaultIfEmpty(Optional.empty());
     }
 
