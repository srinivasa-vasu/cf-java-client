--- conflicted
+++ resolved
@@ -91,13 +91,8 @@
             .flatMap(function((cloudFoundryClient, uaaClient) -> Mono.zip(
                 Mono.just(cloudFoundryClient),
                 Mono.just(uaaClient),
-<<<<<<< HEAD
-                getUserId(uaaClient, request))))
+                getUserId(uaaClient, request.getUsername()))))
             .flatMap(function((cloudFoundryClient, uaaClient, userId) -> Mono.zip(
-=======
-                getUserId(uaaClient, request.getUsername()))))
-            .then(function((cloudFoundryClient, uaaClient, userId) -> Mono.when(
->>>>>>> d8010b42
                 deleteUser(cloudFoundryClient, userId),
                 requestDeleteUaaUser(uaaClient, userId))))
             .then()
@@ -108,20 +103,20 @@
     @Override
     public Mono<SpaceUsers> listSpaceUsers(ListSpaceUsersRequest request) {
         return this.cloudFoundryClient
-            .then(cloudFoundryClient -> Mono.when(
+            .flatMap(cloudFoundryClient -> Mono.zip(
                 Mono.just(cloudFoundryClient),
                 getOrganizationId(cloudFoundryClient, request.getOrganizationName())
             ))
-            .then(function((cloudFoundryClient, organizationId) -> Mono.when(
+            .flatMap(function((cloudFoundryClient, organizationId) -> Mono.zip(
                 Mono.just(cloudFoundryClient),
                 getSpaceId(cloudFoundryClient, organizationId, request.getSpaceName()))
             ))
-            .then(function((cloudFoundryClient, spaceId) -> Mono.when(
+            .flatMap(function((cloudFoundryClient, spaceId) -> Mono.zip(
                 listSpaceAuditorNames(cloudFoundryClient, spaceId),
                 listSpaceDeveloperNames(cloudFoundryClient, spaceId),
                 listSpaceManagerNames(cloudFoundryClient, spaceId)
             )))
-            .then(function(this::toSpaceUsers))
+            .flatMap(function(this::toSpaceUsers))
             .transform(OperationsLogging.log("List Space Users"))
             .checkpoint();
     }
@@ -129,27 +124,27 @@
     @Override
     public Mono<Void> setSpaceRole(SetSpaceRoleRequest request) {
         return this.cloudFoundryClient
-            .then(cloudFoundryClient -> Mono.when(
+            .flatMap(cloudFoundryClient -> Mono.zip(
                 Mono.just(cloudFoundryClient),
                 getFeatureFlagEnabled(cloudFoundryClient, SET_ROLES_BY_USERNAME_FEATURE_FLAG)
             ))
             .filter(predicate((cloudFoundryClient, setRolesByUsernameEnabled) -> setRolesByUsernameEnabled))
             .switchIfEmpty(ExceptionUtils.illegalState("Setting roles by username is not enabled"))
-            .then(function((cloudFoundryClient, ignore) -> Mono.when(
+            .flatMap(function((cloudFoundryClient, ignore) -> Mono.zip(
                 Mono.just(cloudFoundryClient),
                 getOrganizationId(cloudFoundryClient, request.getOrganizationName()))
             ))
-            .then(function((cloudFoundryClient, organizationId) -> Mono.when(
+            .flatMap(function((cloudFoundryClient, organizationId) -> Mono.zip(
                 Mono.just(cloudFoundryClient),
                 Mono.just(organizationId),
                 getSpaceId(cloudFoundryClient, organizationId, request.getSpaceName())
             )))
-            .then(function((cloudFoundryClient, organizationId, spaceId) -> Mono.when(
+            .flatMap(function((cloudFoundryClient, organizationId, spaceId) -> Mono.zip(
                 Mono.just(cloudFoundryClient),
                 Mono.just(spaceId),
                 associateOrganizationRole(cloudFoundryClient, request.getUsername(), organizationId))
             ))
-            .then(function((cloudFoundryClient, spaceId, ignore) -> associateSpaceRole(cloudFoundryClient, request, spaceId)))
+            .flatMap(function((cloudFoundryClient, spaceId, ignore) -> associateSpaceRole(cloudFoundryClient, request, spaceId)))
             .transform(OperationsLogging.log("Set User Space Role"))
             .then();
     }
@@ -157,21 +152,21 @@
     @Override
     public Mono<Void> unsetSpaceRole(UnsetSpaceRoleRequest request) {
         return this.cloudFoundryClient
-            .then(cloudFoundryClient -> Mono.when(
+            .flatMap(cloudFoundryClient -> Mono.zip(
                 Mono.just(cloudFoundryClient),
                 getFeatureFlagEnabled(cloudFoundryClient, UNSET_ROLES_BY_USERNAME_FEATURE_FLAG)
             ))
             .filter(predicate((cloudFoundryClient, setRolesByUsernameEnabled) -> setRolesByUsernameEnabled))
             .switchIfEmpty(ExceptionUtils.illegalState("Unsetting roles by username is not enabled"))
-            .then(function((cloudFoundryClient, ignore) -> Mono.when(
+            .flatMap(function((cloudFoundryClient, ignore) -> Mono.zip(
                 Mono.just(cloudFoundryClient),
                 getOrganizationId(cloudFoundryClient, request.getOrganizationName()))
             ))
-            .then(function((cloudFoundryClient, organizationId) -> Mono.when(
+            .flatMap(function((cloudFoundryClient, organizationId) -> Mono.zip(
                 Mono.just(cloudFoundryClient),
                 getSpaceId(cloudFoundryClient, organizationId, request.getSpaceName())
             )))
-            .then(function((cloudFoundryClient, spaceId) -> removeSpaceRole(cloudFoundryClient, request, spaceId)))
+            .flatMap(function((cloudFoundryClient, spaceId) -> removeSpaceRole(cloudFoundryClient, request, spaceId)))
             .transform(OperationsLogging.log("Unset User Space Role"))
             .then();
     }
