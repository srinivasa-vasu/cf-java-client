--- conflicted
+++ resolved
@@ -202,13 +202,14 @@
 
 	void deleteRoute(String host, String domainName);
 
+	List<CloudRoute> deleteOrphanedRoutes();
+
 	// Misc. utility methods
 
 	void registerRestLogListener(RestLogCallback callBack);
 
 	void unRegisterRestLogListener(RestLogCallback callBack);
-<<<<<<< HEAD
-	
+
     // Quota operations
 	CloudOrganization getOrgByName(String orgName, boolean required);
     
@@ -223,8 +224,4 @@
     void deleteQuota(String quotaName);
     
     void setQuotaToOrg(String orgName, String quotaName);
-=======
-
-	List<CloudRoute> deleteOrphanedRoutes();
->>>>>>> c6ded22c
 }