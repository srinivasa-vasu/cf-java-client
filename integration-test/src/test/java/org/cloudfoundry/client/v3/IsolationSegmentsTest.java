/*
 * Copyright 2013-2017 the original author or authors.
 *
 * Licensed under the Apache License, Version 2.0 (the "License");
 * you may not use this file except in compliance with the License.
 * You may obtain a copy of the License at
 *
 *      http://www.apache.org/licenses/LICENSE-2.0
 *
 * Unless required by applicable law or agreed to in writing, software
 * distributed under the License is distributed on an "AS IS" BASIS,
 * WITHOUT WARRANTIES OR CONDITIONS OF ANY KIND, either express or implied.
 * See the License for the specific language governing permissions and
 * limitations under the License.
 */

package org.cloudfoundry.client.v3;

import org.cloudfoundry.AbstractIntegrationTest;
import org.cloudfoundry.CloudFoundryVersion;
import org.cloudfoundry.IfCloudFoundryVersion;
import org.cloudfoundry.client.CloudFoundryClient;
import org.cloudfoundry.client.v2.organizations.CreateOrganizationRequest;
import org.cloudfoundry.client.v2.organizations.CreateOrganizationResponse;
import org.cloudfoundry.client.v2.spaces.CreateSpaceRequest;
import org.cloudfoundry.client.v2.spaces.CreateSpaceResponse;
import org.cloudfoundry.client.v3.isolationsegments.AddIsolationSegmentOrganizationEntitlementRequest;
import org.cloudfoundry.client.v3.isolationsegments.AddIsolationSegmentOrganizationEntitlementResponse;
import org.cloudfoundry.client.v3.isolationsegments.CreateIsolationSegmentRequest;
import org.cloudfoundry.client.v3.isolationsegments.CreateIsolationSegmentResponse;
import org.cloudfoundry.client.v3.isolationsegments.DeleteIsolationSegmentRequest;
import org.cloudfoundry.client.v3.isolationsegments.GetIsolationSegmentRequest;
import org.cloudfoundry.client.v3.isolationsegments.GetIsolationSegmentResponse;
import org.cloudfoundry.client.v3.isolationsegments.IsolationSegmentResource;
import org.cloudfoundry.client.v3.isolationsegments.ListIsolationSegmentEntitledOrganizationsRequest;
import org.cloudfoundry.client.v3.isolationsegments.ListIsolationSegmentOrganizationsRelationshipRequest;
import org.cloudfoundry.client.v3.isolationsegments.ListIsolationSegmentSpacesRelationshipRequest;
import org.cloudfoundry.client.v3.isolationsegments.ListIsolationSegmentsRequest;
import org.cloudfoundry.client.v3.isolationsegments.RemoveIsolationSegmentOrganizationEntitlementRequest;
import org.cloudfoundry.client.v3.isolationsegments.UpdateIsolationSegmentRequest;
import org.cloudfoundry.client.v3.organizations.OrganizationResource;
import org.cloudfoundry.client.v3.spaces.AssignSpaceIsolationSegmentRequest;
import org.cloudfoundry.client.v3.spaces.AssignSpaceIsolationSegmentResponse;
import org.cloudfoundry.util.PaginationUtils;
<<<<<<< HEAD
=======
import org.cloudfoundry.util.ResourceUtils;
>>>>>>> 47cb4edc
import org.junit.Test;
import org.springframework.beans.factory.annotation.Autowired;
import reactor.core.publisher.Flux;
import reactor.core.publisher.Mono;
import reactor.test.StepVerifier;

import java.time.Duration;
import java.util.concurrent.TimeoutException;

import static org.cloudfoundry.util.tuple.TupleUtils.function;

@IfCloudFoundryVersion(greaterThanOrEqualTo = CloudFoundryVersion.PCF_1_11)
public final class IsolationSegmentsTest extends AbstractIntegrationTest {

    @Autowired
    private CloudFoundryClient cloudFoundryClient;

    @Test
    public void addOrganizationEntitlement() throws TimeoutException, InterruptedException {
        String isolationSegmentName = this.nameFactory.getIsolationSegmentName();
        String organizationName = this.nameFactory.getOrganizationName();

        Mono.zip(
            createIsolationSegmentId(this.cloudFoundryClient, isolationSegmentName),
            createOrganizationId(this.cloudFoundryClient, organizationName)
        )
            .flatMap(function((isolationSegmentId, organizationId) -> Mono.zip(
                Mono.just(organizationId),
                this.cloudFoundryClient.isolationSegments()
                    .addOrganizationEntitlement(AddIsolationSegmentOrganizationEntitlementRequest.builder()
                        .data(Relationship.builder()
                            .id(organizationId)
                            .build())
                        .isolationSegmentId(isolationSegmentId)
                        .build())
                    .map(response -> response.getData().get(0).getId()))
            ))
            .as(StepVerifier::create)
            .consumeNextWith(tupleEquality())
            .expectComplete()
            .verify(Duration.ofMinutes(5));
    }

    @Test
    public void create() throws TimeoutException, InterruptedException {
        String isolationSegmentName = this.nameFactory.getIsolationSegmentName();

        this.cloudFoundryClient.isolationSegments()
            .create(CreateIsolationSegmentRequest.builder()
                .name(isolationSegmentName)
                .build())
            .thenMany(requestListIsolationSegments(this.cloudFoundryClient, isolationSegmentName))
            .map(IsolationSegmentResource::getName)
            .as(StepVerifier::create)
            .expectNext(isolationSegmentName)
            .expectComplete()
            .verify(Duration.ofMinutes(5));

    }

    @Test
    public void delete() throws TimeoutException, InterruptedException {
        String isolationSegmentName = this.nameFactory.getIsolationSegmentName();

        createIsolationSegmentId(this.cloudFoundryClient, isolationSegmentName)
            .flatMap(isolationSegmentId -> this.cloudFoundryClient.isolationSegments()
                .delete(DeleteIsolationSegmentRequest.builder()
                    .isolationSegmentId(isolationSegmentId)
                    .build()))
            .thenMany(requestListIsolationSegments(this.cloudFoundryClient, isolationSegmentName))
            .as(StepVerifier::create)
            .expectComplete()
            .verify(Duration.ofMinutes(5));
    }

    @Test
    public void get() throws TimeoutException, InterruptedException {
        String isolationSegmentName = this.nameFactory.getIsolationSegmentName();

        createIsolationSegmentId(this.cloudFoundryClient, isolationSegmentName)
            .flatMap(isolationSegmentId -> this.cloudFoundryClient.isolationSegments()
                .get(GetIsolationSegmentRequest.builder()
                    .isolationSegmentId(isolationSegmentId)
                    .build())
                .map(GetIsolationSegmentResponse::getName))
            .as(StepVerifier::create)
            .expectNext(isolationSegmentName)
            .expectComplete()
            .verify(Duration.ofMinutes(5));
    }

    @Test
    public void list() throws TimeoutException, InterruptedException {
        String isolationSegmentName = this.nameFactory.getIsolationSegmentName();

        requestCreateIsolationSegment(this.cloudFoundryClient, isolationSegmentName)
            .thenMany(PaginationUtils.requestClientV3Resources(page -> this.cloudFoundryClient.isolationSegments()
                .list(ListIsolationSegmentsRequest.builder()
                    .page(page)
                    .build())))
            .filter(response -> isolationSegmentName.equals(response.getName()))
            .as(StepVerifier::create)
            .expectNextCount(1)
            .expectComplete()
            .verify(Duration.ofMinutes(5));
    }

    @Test
    public void listEntitledOrganizations() throws TimeoutException, InterruptedException {
        String isolationSegmentName = this.nameFactory.getIsolationSegmentName();
        String organizationName = this.nameFactory.getOrganizationName();

<<<<<<< HEAD
        this.organizationId
            .flatMap(organizationId -> Mono.zip(
=======
        createOrganizationId(this.cloudFoundryClient, organizationName)
            .then(organizationId -> Mono.when(
>>>>>>> 47cb4edc
                createEntitledIsolationSegmentId(this.cloudFoundryClient, isolationSegmentName, organizationId),
                Mono.just(organizationId)
            ))
            .flatMapMany(function((isolationSegmentId, organizationId) -> Mono.zip(
                Mono.just(organizationId),
                PaginationUtils.requestClientV3Resources(page -> this.cloudFoundryClient.isolationSegments()
                    .listEntitledOrganizations(ListIsolationSegmentEntitledOrganizationsRequest.builder()
                        .isolationSegmentId(isolationSegmentId)
                        .page(page)
                        .build()))
                    .map(OrganizationResource::getId)
                    .single()
            )))
            .as(StepVerifier::create)
            .consumeNextWith(tupleEquality())
            .expectComplete()
            .verify(Duration.ofMinutes(5));
    }

    @Test
    public void listEntitledOrganizationsFilterByName() throws TimeoutException, InterruptedException {
        String isolationSegmentName = this.nameFactory.getIsolationSegmentName();
        String organizationName = this.nameFactory.getOrganizationName();

<<<<<<< HEAD
        this.organizationId
            .flatMap(organizationId -> Mono.zip(
=======
        createOrganizationId(this.cloudFoundryClient, organizationName)
            .then(organizationId -> Mono.when(
>>>>>>> 47cb4edc
                createEntitledIsolationSegmentId(this.cloudFoundryClient, isolationSegmentName, organizationId),
                Mono.just(organizationId)
            ))
            .flatMapMany(function((isolationSegmentId, organizationId) -> Mono.zip(
                Mono.just(organizationId),
                PaginationUtils.requestClientV3Resources(page -> this.cloudFoundryClient.isolationSegments()
                    .listEntitledOrganizations(ListIsolationSegmentEntitledOrganizationsRequest.builder()
                        .isolationSegmentId(isolationSegmentId)
                        .name(organizationName)
                        .page(page)
                        .build()))
                    .map(OrganizationResource::getId)
                    .single()
            )))
            .as(StepVerifier::create)
            .consumeNextWith(tupleEquality())
            .expectComplete()
            .verify(Duration.ofMinutes(5));
    }

    @Test
    public void listFilterById() throws TimeoutException, InterruptedException {
        String isolationSegmentName = this.nameFactory.getIsolationSegmentName();

        createIsolationSegmentId(this.cloudFoundryClient, isolationSegmentName)
            .flatMapMany(isolationSegmentId -> PaginationUtils.requestClientV3Resources(page -> this.cloudFoundryClient.isolationSegments()
                .list(ListIsolationSegmentsRequest.builder()
                    .isolationSegmentId(isolationSegmentId)
                    .page(page)
                    .build()))
                .map(IsolationSegmentResource::getName))
            .as(StepVerifier::create)
            .expectNext(isolationSegmentName)
            .expectComplete()
            .verify(Duration.ofMinutes(5));
    }

    @Test
    public void listFilterByName() throws TimeoutException, InterruptedException {
        String isolationSegmentName = this.nameFactory.getIsolationSegmentName();

        requestCreateIsolationSegment(this.cloudFoundryClient, isolationSegmentName)
            .thenMany(PaginationUtils.requestClientV3Resources(page -> this.cloudFoundryClient.isolationSegments()
                .list(ListIsolationSegmentsRequest.builder()
                    .name(isolationSegmentName)
                    .page(page)
                    .build())))
            .as(StepVerifier::create)
            .expectNextCount(1)
            .expectComplete()
            .verify(Duration.ofMinutes(5));
    }

    @Test
    public void listFilterByOrganizationId() throws TimeoutException, InterruptedException {
        String isolationSegmentName = this.nameFactory.getIsolationSegmentName();
        String organizationName = this.nameFactory.getOrganizationName();

<<<<<<< HEAD
        this.organizationId
            .delayUntil(organizationId -> createEntitledIsolationSegmentId(this.cloudFoundryClient, isolationSegmentName, organizationId))
=======
        createOrganizationId(this.cloudFoundryClient, organizationName)
            .then(organizationId -> createEntitledIsolationSegmentId(this.cloudFoundryClient, isolationSegmentName, organizationId)
                .then(Mono.just(organizationId)))
>>>>>>> 47cb4edc
            .flatMapMany(organizationId -> PaginationUtils
                .requestClientV3Resources(page -> this.cloudFoundryClient.isolationSegments()
                    .list(ListIsolationSegmentsRequest.builder()
                        .organizationId(organizationId)
                        .page(page)
                        .build())))
            .filter(resource -> isolationSegmentName.equals(resource.getName()))
            .as(StepVerifier::create)
            .expectNextCount(1)
            .expectComplete()
            .verify(Duration.ofMinutes(5));
    }

    @Test
    public void listOrganizationsRelationship() throws TimeoutException, InterruptedException {
        String isolationSegmentName = this.nameFactory.getIsolationSegmentName();
        String organizationName = this.nameFactory.getOrganizationName();
        String spaceName = this.nameFactory.getSpaceName();

<<<<<<< HEAD
        Mono.zip(this.organizationId, this.spaceId)
            .flatMap(function((organizationId, spaceId) -> Mono.zip(
=======
        createOrganizationId(this.cloudFoundryClient, organizationName)
            .then(organizationId -> Mono.when(
                Mono.just(organizationId),
                createSpaceId(this.cloudFoundryClient, organizationId, spaceName)
            ))
            .then(function((organizationId, spaceId) -> Mono.when(
>>>>>>> 47cb4edc
                createEntitledIsolationSegmentId(this.cloudFoundryClient, isolationSegmentName, organizationId),
                Mono.just(organizationId),
                Mono.just(spaceId)
            )))
            .flatMap(function((isolationSegmentId, organizationId, spaceId) -> Mono.zip(
                requestAssignIsolationSegment(this.cloudFoundryClient, isolationSegmentId, spaceId)
                    .then(Mono.just(isolationSegmentId)),
                Mono.just(organizationId)
            )))
            .flatMapMany(function((isolationSegmentId, organizationId) -> Mono.zip(
                Mono.just(organizationId),
                this.cloudFoundryClient.isolationSegments()
                    .listOrganizationsRelationship(ListIsolationSegmentOrganizationsRelationshipRequest.builder()
                        .isolationSegmentId(isolationSegmentId)
                        .build())
                    .map(response -> response.getData().get(0).getId()))))
            .as(StepVerifier::create)
            .consumeNextWith(tupleEquality())
            .expectComplete()
            .verify(Duration.ofMinutes(5));
    }

    @Test
    public void listSpacesRelationship() throws TimeoutException, InterruptedException {
        String isolationSegmentName = this.nameFactory.getIsolationSegmentName();
        String organizationName = this.nameFactory.getOrganizationName();
        String spaceName = this.nameFactory.getSpaceName();

<<<<<<< HEAD
        Mono.zip(this.organizationId, this.spaceId)
            .flatMap(function((organizationId, spaceId) -> Mono.zip(
=======
        createOrganizationId(this.cloudFoundryClient, organizationName)
            .then(organizationId -> Mono.when(
                Mono.just(organizationId),
                createSpaceId(this.cloudFoundryClient, organizationId, spaceName)
            ))
            .then(function((organizationId, spaceId) -> Mono.when(
>>>>>>> 47cb4edc
                createEntitledIsolationSegmentId(this.cloudFoundryClient, isolationSegmentName, organizationId),
                Mono.just(spaceId)
            )))
            .delayUntil(function((isolationSegmentId, spaceId) -> requestAssignIsolationSegment(this.cloudFoundryClient, isolationSegmentId, spaceId)))
            .flatMapMany(function((isolationSegmentId, spaceId) -> Mono.zip(
                Mono.just(spaceId),
                this.cloudFoundryClient.isolationSegments()
                    .listSpacesRelationship(ListIsolationSegmentSpacesRelationshipRequest.builder()
                        .isolationSegmentId(isolationSegmentId)
                        .build())
                    .map(response -> response.getData().get(0).getId()))))
            .as(StepVerifier::create)
            .consumeNextWith(tupleEquality())
            .expectComplete()
            .verify(Duration.ofMinutes(5));
    }

    @Test
    public void removeOrganizationEntitlement() throws TimeoutException, InterruptedException {
        String isolationSegmentName = this.nameFactory.getIsolationSegmentName();
        String organizationName = this.nameFactory.getOrganizationName();

        Mono.zip(
            createIsolationSegmentId(this.cloudFoundryClient, isolationSegmentName),
            createOrganizationId(this.cloudFoundryClient, organizationName)
        )
            .delayUntil(function((isolationSegmentId, organizationId) -> requestAddOrganizationEntitlement(this.cloudFoundryClient, isolationSegmentId, organizationId)))
            .flatMap(function((isolationSegmentId, organizationId) -> this.cloudFoundryClient.isolationSegments()
                .removeOrganizationEntitlement(RemoveIsolationSegmentOrganizationEntitlementRequest.builder()
                    .isolationSegmentId(isolationSegmentId)
                    .organizationId(organizationId)
                    .build())
                .then(Mono.just(isolationSegmentId))))
            .flatMapMany(isolationSegmentId -> PaginationUtils
                .requestClientV3Resources(page -> this.cloudFoundryClient.isolationSegments()
                    .listEntitledOrganizations(ListIsolationSegmentEntitledOrganizationsRequest.builder()
                        .isolationSegmentId(isolationSegmentId)
                        .build())))
            .as(StepVerifier::create)
            .expectComplete()
            .verify(Duration.ofMinutes(5));
    }

    @Test
    public void update() throws TimeoutException, InterruptedException {
        String isolationSegmentName1 = this.nameFactory.getIsolationSegmentName();
        String isolationSegmentName2 = this.nameFactory.getIsolationSegmentName();

        createIsolationSegmentId(this.cloudFoundryClient, isolationSegmentName1)
            .flatMap(isolationSegmentId -> this.cloudFoundryClient.isolationSegments()
                .update(UpdateIsolationSegmentRequest.builder()
                    .isolationSegmentId(isolationSegmentId)
                    .name(isolationSegmentName2)
                    .build()))
            .thenMany(requestListIsolationSegments(this.cloudFoundryClient, isolationSegmentName2))
            .map(IsolationSegmentResource::getName)
            .as(StepVerifier::create)
            .expectNext(isolationSegmentName2)
            .expectComplete()
            .verify(Duration.ofMinutes(5));
    }

    private static Mono<String> createEntitledIsolationSegmentId(CloudFoundryClient cloudFoundryClient, String isolationSegmentName, String organizationId) {
        return createIsolationSegmentId(cloudFoundryClient, isolationSegmentName)
            .delayUntil(isolationSegmentId -> requestAddIsolationSegmentOrganizationEntitlement(cloudFoundryClient, isolationSegmentId, organizationId));
    }

    private static Mono<String> createIsolationSegmentId(CloudFoundryClient cloudFoundryClient, String isolationSegmentName) {
        return requestCreateIsolationSegment(cloudFoundryClient, isolationSegmentName)
            .map(CreateIsolationSegmentResponse::getId);
    }

    private static Mono<String> createOrganizationId(CloudFoundryClient cloudFoundryClient, String organizationName) {
        return requestCreateOrganization(cloudFoundryClient, organizationName)
            .map(ResourceUtils::getId);
    }

    private static Mono<String> createSpaceId(CloudFoundryClient cloudFoundryClient, String organizationId, String spaceName) {
        return requestCreateSpace(cloudFoundryClient, organizationId, spaceName)
            .map(ResourceUtils::getId);
    }

    private static Mono<AddIsolationSegmentOrganizationEntitlementResponse> requestAddIsolationSegmentOrganizationEntitlement(CloudFoundryClient cloudFoundryClient, String isolationSegmentId,
                                                                                                                              String organizationId) {
        return cloudFoundryClient.isolationSegments()
            .addOrganizationEntitlement(AddIsolationSegmentOrganizationEntitlementRequest.builder()
                .isolationSegmentId(isolationSegmentId)
                .data(Relationship.builder()
                    .id(organizationId)
                    .build())
                .build());
    }

    private static Mono<AddIsolationSegmentOrganizationEntitlementResponse> requestAddOrganizationEntitlement(CloudFoundryClient cloudFoundryClient, String isolationSegmentId, String organizationId) {
        return cloudFoundryClient.isolationSegments()
            .addOrganizationEntitlement(AddIsolationSegmentOrganizationEntitlementRequest.builder()
                .data(Relationship.builder()
                    .id(organizationId)
                    .build())
                .isolationSegmentId(isolationSegmentId)
                .build());
    }

    private static Mono<AssignSpaceIsolationSegmentResponse> requestAssignIsolationSegment(CloudFoundryClient cloudFoundryClient, String isolationSegmentId, String spaceId) {
        return cloudFoundryClient.spacesV3()
            .assignIsolationSegment(AssignSpaceIsolationSegmentRequest.builder()
                .data(Relationship.builder()
                    .id(isolationSegmentId)
                    .build())
                .spaceId(spaceId)
                .build());
    }

    private static Mono<CreateIsolationSegmentResponse> requestCreateIsolationSegment(CloudFoundryClient cloudFoundryClient, String isolationSegmentName) {
        return cloudFoundryClient.isolationSegments()
            .create(CreateIsolationSegmentRequest.builder()
                .name(isolationSegmentName)
                .build());
    }

    private static Mono<CreateOrganizationResponse> requestCreateOrganization(CloudFoundryClient cloudFoundryClient, String organizationName) {
        return cloudFoundryClient.organizations()
            .create(CreateOrganizationRequest.builder()
                .name(organizationName)
                .build());
    }

    private static Mono<CreateSpaceResponse> requestCreateSpace(CloudFoundryClient cloudFoundryClient, String organizationId, String spaceName) {
        return cloudFoundryClient.spaces()
            .create(CreateSpaceRequest.builder()
                .name(spaceName)
                .organizationId(organizationId)
                .build());
    }

    private static Flux<IsolationSegmentResource> requestListIsolationSegments(CloudFoundryClient cloudFoundryClient, String isolationSegmentName) {
        return PaginationUtils.requestClientV3Resources(page -> cloudFoundryClient.isolationSegments()
            .list(ListIsolationSegmentsRequest.builder()
                .name(isolationSegmentName)
                .page(page)
                .build()));
    }

}<|MERGE_RESOLUTION|>--- conflicted
+++ resolved
@@ -42,10 +42,7 @@
 import org.cloudfoundry.client.v3.spaces.AssignSpaceIsolationSegmentRequest;
 import org.cloudfoundry.client.v3.spaces.AssignSpaceIsolationSegmentResponse;
 import org.cloudfoundry.util.PaginationUtils;
-<<<<<<< HEAD
-=======
 import org.cloudfoundry.util.ResourceUtils;
->>>>>>> 47cb4edc
 import org.junit.Test;
 import org.springframework.beans.factory.annotation.Autowired;
 import reactor.core.publisher.Flux;
@@ -158,13 +155,8 @@
         String isolationSegmentName = this.nameFactory.getIsolationSegmentName();
         String organizationName = this.nameFactory.getOrganizationName();
 
-<<<<<<< HEAD
-        this.organizationId
+        createOrganizationId(this.cloudFoundryClient, organizationName)
             .flatMap(organizationId -> Mono.zip(
-=======
-        createOrganizationId(this.cloudFoundryClient, organizationName)
-            .then(organizationId -> Mono.when(
->>>>>>> 47cb4edc
                 createEntitledIsolationSegmentId(this.cloudFoundryClient, isolationSegmentName, organizationId),
                 Mono.just(organizationId)
             ))
@@ -189,13 +181,8 @@
         String isolationSegmentName = this.nameFactory.getIsolationSegmentName();
         String organizationName = this.nameFactory.getOrganizationName();
 
-<<<<<<< HEAD
-        this.organizationId
+        createOrganizationId(this.cloudFoundryClient, organizationName)
             .flatMap(organizationId -> Mono.zip(
-=======
-        createOrganizationId(this.cloudFoundryClient, organizationName)
-            .then(organizationId -> Mono.when(
->>>>>>> 47cb4edc
                 createEntitledIsolationSegmentId(this.cloudFoundryClient, isolationSegmentName, organizationId),
                 Mono.just(organizationId)
             ))
@@ -254,14 +241,9 @@
         String isolationSegmentName = this.nameFactory.getIsolationSegmentName();
         String organizationName = this.nameFactory.getOrganizationName();
 
-<<<<<<< HEAD
-        this.organizationId
-            .delayUntil(organizationId -> createEntitledIsolationSegmentId(this.cloudFoundryClient, isolationSegmentName, organizationId))
-=======
         createOrganizationId(this.cloudFoundryClient, organizationName)
-            .then(organizationId -> createEntitledIsolationSegmentId(this.cloudFoundryClient, isolationSegmentName, organizationId)
+            .flatMap(organizationId -> createEntitledIsolationSegmentId(this.cloudFoundryClient, isolationSegmentName, organizationId)
                 .then(Mono.just(organizationId)))
->>>>>>> 47cb4edc
             .flatMapMany(organizationId -> PaginationUtils
                 .requestClientV3Resources(page -> this.cloudFoundryClient.isolationSegments()
                     .list(ListIsolationSegmentsRequest.builder()
@@ -281,17 +263,12 @@
         String organizationName = this.nameFactory.getOrganizationName();
         String spaceName = this.nameFactory.getSpaceName();
 
-<<<<<<< HEAD
-        Mono.zip(this.organizationId, this.spaceId)
-            .flatMap(function((organizationId, spaceId) -> Mono.zip(
-=======
         createOrganizationId(this.cloudFoundryClient, organizationName)
-            .then(organizationId -> Mono.when(
+            .flatMap(organizationId -> Mono.zip(
                 Mono.just(organizationId),
                 createSpaceId(this.cloudFoundryClient, organizationId, spaceName)
             ))
-            .then(function((organizationId, spaceId) -> Mono.when(
->>>>>>> 47cb4edc
+            .flatMap(function((organizationId, spaceId) -> Mono.zip(
                 createEntitledIsolationSegmentId(this.cloudFoundryClient, isolationSegmentName, organizationId),
                 Mono.just(organizationId),
                 Mono.just(spaceId)
@@ -320,17 +297,12 @@
         String organizationName = this.nameFactory.getOrganizationName();
         String spaceName = this.nameFactory.getSpaceName();
 
-<<<<<<< HEAD
-        Mono.zip(this.organizationId, this.spaceId)
-            .flatMap(function((organizationId, spaceId) -> Mono.zip(
-=======
         createOrganizationId(this.cloudFoundryClient, organizationName)
-            .then(organizationId -> Mono.when(
+            .flatMap(organizationId -> Mono.zip(
                 Mono.just(organizationId),
                 createSpaceId(this.cloudFoundryClient, organizationId, spaceName)
             ))
-            .then(function((organizationId, spaceId) -> Mono.when(
->>>>>>> 47cb4edc
+            .flatMap(function((organizationId, spaceId) -> Mono.zip(
                 createEntitledIsolationSegmentId(this.cloudFoundryClient, isolationSegmentName, organizationId),
                 Mono.just(spaceId)
             )))
