--- conflicted
+++ resolved
@@ -482,29 +482,12 @@
         String applicationName = this.nameFactory.getApplicationName();
         String spaceName = this.nameFactory.getSpaceName();
 
-<<<<<<< HEAD
-        this.organizationId
-            .flatMap(organizationId -> createSpaceId(this.cloudFoundryClient, organizationId, spaceName))
-            .delayUntil(spaceId -> createApplicationId(this.cloudFoundryClient, spaceId, applicationName))
-            .flatMap(spaceId -> Mono.zip(
-                Mono.just(spaceId),
-                PaginationUtils
-                    .requestClientV2Resources(page -> this.cloudFoundryClient.stacks()
-                        .list(ListStacksRequest.builder()
-                            .name(this.stackName)
-                            .page(page)
-                            .build()))
-                    .single()
-                    .map(ResourceUtils::getId)
-            ))
-=======
-        Mono.when(this.organizationId, this.stackId)
-            .then(function((organizationId, stackId) -> Mono.when(
+        Mono.zip(this.organizationId, this.stackId)
+            .flatMap(function((organizationId, stackId) -> Mono.zip(
                 createSpaceId(this.cloudFoundryClient, organizationId, spaceName),
                 Mono.just(stackId)
             )))
-            .as(thenKeep(function((spaceId, stackId) -> createApplicationId(this.cloudFoundryClient, spaceId, applicationName, stackId))))
->>>>>>> eef597c9
+            .delayUntil(function((spaceId, stackId) -> createApplicationId(this.cloudFoundryClient, spaceId, applicationName, stackId)))
             .flatMapMany(function((spaceId, stackId) -> requestListSpaceApplications(this.cloudFoundryClient, spaceId, builder -> builder.stackId(stackId))))
             .map(response -> ResourceUtils.getEntity(response).getName())
             .as(StepVerifier::create)
