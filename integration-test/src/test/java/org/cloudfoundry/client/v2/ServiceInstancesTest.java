/*
 * Copyright 2013-2018 the original author or authors.
 *
 * Licensed under the Apache License, Version 2.0 (the "License");
 * you may not use this file except in compliance with the License.
 * You may obtain a copy of the License at
 *
 *      http://www.apache.org/licenses/LICENSE-2.0
 *
 * Unless required by applicable law or agreed to in writing, software
 * distributed under the License is distributed on an "AS IS" BASIS,
 * WITHOUT WARRANTIES OR CONDITIONS OF ANY KIND, either express or implied.
 * See the License for the specific language governing permissions and
 * limitations under the License.
 */

package org.cloudfoundry.client.v2;

import org.cloudfoundry.AbstractIntegrationTest;
import org.cloudfoundry.client.CloudFoundryClient;
import org.cloudfoundry.client.v2.applications.CreateApplicationRequest;
import org.cloudfoundry.client.v2.applications.CreateApplicationResponse;
import org.cloudfoundry.client.v2.jobs.JobEntity;
import org.cloudfoundry.client.v2.privatedomains.CreatePrivateDomainRequest;
import org.cloudfoundry.client.v2.privatedomains.CreatePrivateDomainResponse;
import org.cloudfoundry.client.v2.routes.CreateRouteRequest;
import org.cloudfoundry.client.v2.routes.CreateRouteResponse;
import org.cloudfoundry.client.v2.routes.RouteResource;
import org.cloudfoundry.client.v2.servicebindings.CreateServiceBindingRequest;
import org.cloudfoundry.client.v2.servicebindings.CreateServiceBindingResponse;
import org.cloudfoundry.client.v2.serviceinstances.BindServiceInstanceRouteRequest;
import org.cloudfoundry.client.v2.serviceinstances.BindServiceInstanceRouteResponse;
import org.cloudfoundry.client.v2.serviceinstances.CreateServiceInstanceRequest;
import org.cloudfoundry.client.v2.serviceinstances.CreateServiceInstanceResponse;
import org.cloudfoundry.client.v2.serviceinstances.DeleteServiceInstanceRequest;
import org.cloudfoundry.client.v2.serviceinstances.GetServiceInstanceRequest;
import org.cloudfoundry.client.v2.serviceinstances.ListServiceInstanceRoutesRequest;
import org.cloudfoundry.client.v2.serviceinstances.ListServiceInstanceServiceBindingsRequest;
import org.cloudfoundry.client.v2.serviceinstances.ListServiceInstancesRequest;
import org.cloudfoundry.client.v2.serviceinstances.ServiceInstanceResource;
import org.cloudfoundry.client.v2.serviceinstances.UnbindServiceInstanceRouteRequest;
import org.cloudfoundry.client.v2.serviceinstances.UpdateServiceInstanceRequest;
import org.cloudfoundry.client.v2.servicekeys.CreateServiceKeyRequest;
import org.cloudfoundry.client.v2.servicekeys.CreateServiceKeyResponse;
import org.cloudfoundry.client.v2.serviceplans.ListServicePlansRequest;
import org.cloudfoundry.client.v2.serviceplans.ServicePlanResource;
import org.cloudfoundry.client.v2.services.ListServicesRequest;
import org.cloudfoundry.client.v2.services.ServiceResource;
import org.cloudfoundry.client.v2.shareddomains.CreateSharedDomainRequest;
import org.cloudfoundry.client.v2.shareddomains.CreateSharedDomainResponse;
import org.cloudfoundry.routing.RoutingClient;
import org.cloudfoundry.routing.v1.routergroups.ListRouterGroupsRequest;
import org.cloudfoundry.routing.v1.routergroups.ListRouterGroupsResponse;
import org.cloudfoundry.routing.v1.routergroups.RouterGroup;
import org.cloudfoundry.util.JobUtils;
import org.cloudfoundry.util.LastOperationUtils;
import org.cloudfoundry.util.PaginationUtils;
import org.cloudfoundry.util.ResourceUtils;
import org.junit.Test;
import org.springframework.beans.factory.annotation.Autowired;
import reactor.core.publisher.Flux;
import reactor.core.publisher.Mono;
import reactor.test.StepVerifier;
import reactor.util.function.Tuples;

import java.time.Duration;
import java.util.Collections;

import static org.assertj.core.api.Assertions.assertThat;
import static org.cloudfoundry.util.tuple.TupleUtils.function;

public final class ServiceInstancesTest extends AbstractIntegrationTest {

    private static final String DEFAULT_ROUTER_GROUP = "default-tcp";

    @Autowired
    private CloudFoundryClient cloudFoundryClient;

    @Autowired
    private Mono<String> organizationId;

    @Autowired
    private RoutingClient routingClient;

    @Autowired
    private Mono<String> serviceBrokerId;

    @Autowired
    private String serviceName;

    @Autowired
    private Mono<String> spaceId;

    @Test
    public void bindRoute() {
        String domainName = this.nameFactory.getDomainName();
        String hostName = this.nameFactory.getHostName();
        String serviceInstanceName = this.nameFactory.getServiceInstanceName();

        Mono
            .zip(this.organizationId, this.spaceId)
            .flatMap(function((organizationId, spaceId) -> Mono.zip(
                createPrivateDomainId(this.cloudFoundryClient, domainName, organizationId),
                createServiceInstanceId(this.cloudFoundryClient, this.serviceBrokerId, serviceInstanceName, this.serviceName, spaceId),
                Mono.just(spaceId)
            )))
            .flatMap(function((domainId, serviceInstanceId, spaceId) -> Mono.zip(
                createRouteId(this.cloudFoundryClient, domainId, hostName, null, spaceId),
                Mono.just(serviceInstanceId))
            ))
            .flatMap(function((routeId, serviceInstanceId) -> this.cloudFoundryClient.serviceInstances()
                .bindRoute(BindServiceInstanceRouteRequest.builder()
                    .routeId(routeId)
                    .serviceInstanceId(serviceInstanceId)
                    .build())
                .thenReturn(serviceInstanceId)))
            .flatMapMany(serviceInstanceId -> requestListRoutes(this.cloudFoundryClient, serviceInstanceId)
                .filter(route -> serviceInstanceId.equals(route.getEntity().getServiceInstanceId())))
            .map(route -> ResourceUtils.getEntity(route).getHost())
            .as(StepVerifier::create)
            .expectNext(hostName)
            .expectComplete()
            .verify(Duration.ofMinutes(5));
    }

    @Test
    public void create() {
        String serviceInstanceName = this.nameFactory.getServiceInstanceName();

        Mono
            .zip(this.serviceBrokerId, this.spaceId)
            .flatMap(function((serviceBrokerId, spaceId) -> Mono.zip(
                getPlanId(this.cloudFoundryClient, serviceBrokerId, this.serviceName),
                Mono.just(spaceId)
            )))
            .flatMap(function((planId, spaceId) -> this.cloudFoundryClient.serviceInstances()
                .create(CreateServiceInstanceRequest.builder()
                    .name(serviceInstanceName)
                    .servicePlanId(planId)
                    .spaceId(spaceId)
                    .build())))
            .thenMany(requestListServiceInstances(this.cloudFoundryClient, serviceInstanceName))
            .as(StepVerifier::create)
            .expectNextCount(1)
            .expectComplete()
            .verify(Duration.ofMinutes(5));
    }

    @Test
    public void createAcceptsIncomplete() {
        String serviceInstanceName = this.nameFactory.getServiceInstanceName();

        Mono
            .zip(this.serviceBrokerId, this.spaceId)
            .flatMap(function((serviceBrokerId, spaceId) -> Mono.zip(
                getPlanId(this.cloudFoundryClient, serviceBrokerId, this.serviceName),
                Mono.just(spaceId)
            )))
            .flatMap(function((planId, spaceId) -> this.cloudFoundryClient.serviceInstances()
                .create(CreateServiceInstanceRequest.builder()
                    .acceptsIncomplete(true)
                    .name(serviceInstanceName)
                    .servicePlanId(planId)
                    .spaceId(spaceId)
                    .build())))
            .as(StepVerifier::create)
            .assertNext(response -> assertThat(ResourceUtils.getEntity(response).getLastOperation().getType()).isEqualTo("create"))
            .expectComplete()
            .verify(Duration.ofMinutes(5));
    }

    @Test
    public void delete() {
        String serviceInstanceName = this.nameFactory.getServiceInstanceName();

        this.spaceId
            .flatMap(spaceId -> createServiceInstanceId(this.cloudFoundryClient, this.serviceBrokerId, serviceInstanceName, this.serviceName, spaceId))
            .flatMap(serviceInstanceId -> this.cloudFoundryClient.serviceInstances()
                .delete(DeleteServiceInstanceRequest.builder()
                    .async(true)
                    .serviceInstanceId(serviceInstanceId)
                    .build()))
            .flatMap(job -> JobUtils.waitForCompletion(this.cloudFoundryClient, Duration.ofMinutes(5), (JobEntity) ResourceUtils.getEntity(job)))
            .thenMany(requestListServiceInstances(this.cloudFoundryClient, serviceInstanceName))
            .as(StepVerifier::create)
            .expectComplete()
            .verify(Duration.ofMinutes(5));
    }

    @Test
    public void deleteAcceptsIncomplete() {
        String serviceInstanceName = this.nameFactory.getServiceInstanceName();

        this.spaceId
            .flatMap(spaceId -> createServiceInstanceId(this.cloudFoundryClient, this.serviceBrokerId, serviceInstanceName, this.serviceName, spaceId))
            .flatMap(serviceInstanceId -> this.cloudFoundryClient.serviceInstances()
                .delete(DeleteServiceInstanceRequest.builder()
                    .acceptsIncomplete(true)
                    .async(true)
                    .serviceInstanceId(serviceInstanceId)
                    .build()))
            .flatMap(response -> LastOperationUtils.waitForCompletion(Duration.ofMinutes(5), () -> this.cloudFoundryClient.serviceInstances()
                .get(GetServiceInstanceRequest.builder()
                    .serviceInstanceId(ResourceUtils.getId(response))
                    .build())
                .map(r2 -> ResourceUtils.getEntity(r2).getLastOperation())))
            .thenMany(requestListServiceInstances(this.cloudFoundryClient, serviceInstanceName))
            .as(StepVerifier::create)
            .expectComplete()
            .verify(Duration.ofMinutes(5));
    }

    @Test
    public void deleteAcceptsIncompleteAsyncFalse() {
        String serviceInstanceName = this.nameFactory.getServiceInstanceName();

        this.spaceId
            .flatMap(spaceId -> createServiceInstanceId(this.cloudFoundryClient, this.serviceBrokerId, serviceInstanceName, this.serviceName, spaceId))
            .flatMap(serviceInstanceId -> this.cloudFoundryClient.serviceInstances()
                .delete(DeleteServiceInstanceRequest.builder()
                    .acceptsIncomplete(true)
                    .async(false)
                    .serviceInstanceId(serviceInstanceId)
                    .build()))
            .flatMap(response -> LastOperationUtils.waitForCompletion(Duration.ofMinutes(5), () -> this.cloudFoundryClient.serviceInstances()
                .get(GetServiceInstanceRequest.builder()
                    .serviceInstanceId(ResourceUtils.getId(response))
                    .build())
                .map(r2 -> ResourceUtils.getEntity(r2).getLastOperation())))
            .thenMany(requestListServiceInstances(this.cloudFoundryClient, serviceInstanceName))
            .as(StepVerifier::create)
            .expectComplete()
            .verify(Duration.ofMinutes(5));
    }

    @Test
    public void deleteAsyncFalse() {
        String serviceInstanceName = this.nameFactory.getServiceInstanceName();

        this.spaceId
            .flatMap(spaceId -> createServiceInstanceId(this.cloudFoundryClient, this.serviceBrokerId, serviceInstanceName, this.serviceName, spaceId))
            .flatMap(serviceInstanceId -> this.cloudFoundryClient.serviceInstances()
                .delete(DeleteServiceInstanceRequest.builder()
                    .async(false)
                    .serviceInstanceId(serviceInstanceId)
                    .build()))
            .thenMany(requestListServiceInstances(this.cloudFoundryClient, serviceInstanceName))
            .as(StepVerifier::create)
            .expectComplete()
            .verify(Duration.ofMinutes(5));
    }

    @Test
    public void deletePurge() {
        String domainName = this.nameFactory.getDomainName();
        String serviceInstanceName = this.nameFactory.getServiceInstanceName();

        Mono
            .zip(this.organizationId, this.spaceId)
            .flatMap(function((organizationId, spaceId) -> Mono.zip(
                Mono.just(organizationId),
                createServiceInstanceId(this.cloudFoundryClient, this.serviceBrokerId, serviceInstanceName, this.serviceName, spaceId),
                Mono.just(spaceId)
            )))
            .flatMap(function((organizationId, serviceInstanceId, spaceId) -> createAndBindRoute(this.cloudFoundryClient, domainName, organizationId, spaceId, serviceInstanceId)
                .thenReturn(serviceInstanceId)))
            .flatMap(serviceInstanceId -> this.cloudFoundryClient.serviceInstances()
                .delete(DeleteServiceInstanceRequest.builder()
                    .async(true)
                    .purge(true)
                    .recursive(false)
                    .serviceInstanceId(serviceInstanceId)
                    .build()))
            .flatMap(job -> JobUtils.waitForCompletion(this.cloudFoundryClient, Duration.ofMinutes(5), (JobEntity) ResourceUtils.getEntity(job)))
            .thenMany(requestListServiceInstances(this.cloudFoundryClient, serviceInstanceName)
                .filter(resource -> serviceInstanceName.equals(resource.getEntity().getName())))
            .as(StepVerifier::create)
            .expectComplete()
            .verify(Duration.ofMinutes(5));
    }

    @Test
    public void deleteRecursive() {
        String domainName = this.nameFactory.getDomainName();
        String serviceInstanceName = this.nameFactory.getServiceInstanceName();

        Mono
            .zip(this.organizationId, this.spaceId)
            .flatMap(function((organizationId, spaceId) -> Mono.zip(
                Mono.just(organizationId),
                createServiceInstanceId(this.cloudFoundryClient, this.serviceBrokerId, serviceInstanceName, this.serviceName, spaceId),
                Mono.just(spaceId)
            )))
            .flatMap(function((organizationId, serviceInstanceId, spaceId) -> createAndBindRoute(this.cloudFoundryClient, domainName, organizationId, spaceId, serviceInstanceId)
                .thenReturn(serviceInstanceId)))
            .flatMap(serviceInstanceId -> this.cloudFoundryClient.serviceInstances()
                .delete(DeleteServiceInstanceRequest.builder()
                    .async(true)
                    .purge(false)
                    .recursive(true)
                    .serviceInstanceId(serviceInstanceId)
                    .build()))
            .flatMap(job -> JobUtils.waitForCompletion(this.cloudFoundryClient, Duration.ofMinutes(5), (JobEntity) ResourceUtils.getEntity(job)))
            .thenMany(requestListServiceInstances(this.cloudFoundryClient, serviceInstanceName)
                .filter(resource -> serviceInstanceName.equals(resource.getEntity().getName())))
            .as(StepVerifier::create)
            .expectComplete()
            .verify(Duration.ofMinutes(5));
    }

    @Test
    public void get() {
        String serviceInstanceName = this.nameFactory.getServiceInstanceName();

        this.spaceId
            .flatMap(spaceId -> createServiceInstanceId(this.cloudFoundryClient, this.serviceBrokerId, serviceInstanceName, this.serviceName, spaceId))
            .flatMap(serviceInstanceId -> this.cloudFoundryClient.serviceInstances()
                .get(GetServiceInstanceRequest.builder()
                    .serviceInstanceId(serviceInstanceId)
                    .build()))
            .map(response -> response.getEntity().getName())
            .as(StepVerifier::create)
            .expectNext(serviceInstanceName)
            .expectComplete()
            .verify(Duration.ofMinutes(5));
    }

    @Test
    public void getNotFound() {
        this.cloudFoundryClient.serviceInstances()
            .get(GetServiceInstanceRequest.builder()
                .serviceInstanceId("test-service-instance-id")
                .build())
            .as(StepVerifier::create)
            .consumeErrorWith(t -> assertThat(t).isInstanceOf(ClientV2Exception.class).hasMessageMatching("CF-ServiceInstanceNotFound\\([0-9]+\\): The service instance could not be found: .*"))
            .verify(Duration.ofMinutes(5));
    }

    @Test
    public void list() {
        String serviceInstanceName = this.nameFactory.getServiceInstanceName();

        this.spaceId
            .flatMap(spaceId -> createServiceInstanceId(this.cloudFoundryClient, this.serviceBrokerId, serviceInstanceName, this.serviceName, spaceId))
            .thenMany(PaginationUtils
                .requestClientV2Resources(page -> this.cloudFoundryClient.serviceInstances()
                    .list(ListServiceInstancesRequest.builder()
                        .page(page)
                        .build())))
            .filter(resource -> serviceInstanceName.equals(ResourceUtils.getEntity(resource).getName()))
            .as(StepVerifier::create)
            .expectNextCount(1)
            .expectComplete()
            .verify(Duration.ofMinutes(5));
    }

    @Test
    public void listFilterByName() {
        String serviceInstanceName = this.nameFactory.getServiceInstanceName();

        this.spaceId
            .flatMap(spaceId -> createServiceInstanceId(this.cloudFoundryClient, this.serviceBrokerId, serviceInstanceName, this.serviceName, spaceId))
            .thenMany(PaginationUtils
                .requestClientV2Resources(page -> this.cloudFoundryClient.serviceInstances()
                    .list(ListServiceInstancesRequest.builder()
                        .name(serviceInstanceName)
                        .page(page)
                        .build())))
            .map(resource -> ResourceUtils.getEntity(resource).getName())
            .as(StepVerifier::create)
            .expectNext(serviceInstanceName)
            .expectComplete()
            .verify(Duration.ofMinutes(5));
    }

    @Test
    public void listFilterByOrganizationId() {
        String serviceInstanceName = this.nameFactory.getServiceInstanceName();

        Mono
            .zip(this.organizationId, this.spaceId)
            .flatMap(function((organizationId, spaceId) -> createServiceInstanceId(this.cloudFoundryClient, this.serviceBrokerId, serviceInstanceName, this.serviceName, spaceId)
                .thenReturn(organizationId)))
            .flatMapMany(organizationId -> PaginationUtils
                .requestClientV2Resources(page -> this.cloudFoundryClient.serviceInstances()
                    .list(ListServiceInstancesRequest.builder()
                        .organizationId(organizationId)
                        .page(page)
                        .build())))
            .filter(resource -> serviceInstanceName.equals(ResourceUtils.getEntity(resource).getName()))
            .map(resource -> ResourceUtils.getEntity(resource).getName())
            .as(StepVerifier::create)
            .expectNext(serviceInstanceName)
            .expectComplete()
            .verify(Duration.ofMinutes(5));
    }

    @Test
    public void listFilterByServiceBindingId() {
        String applicationName = this.nameFactory.getApplicationName();
        String serviceInstanceName = this.nameFactory.getServiceInstanceName();

        this.spaceId
            .flatMap(spaceId -> Mono.zip(
                createApplicationId(this.cloudFoundryClient, spaceId, applicationName),
                createServiceInstanceId(this.cloudFoundryClient, this.serviceBrokerId, serviceInstanceName, this.serviceName, spaceId)
            ))
            .flatMap(function((applicationId, serviceInstanceId) -> createServiceBindingId(this.cloudFoundryClient, applicationId, serviceInstanceId)))
            .flatMapMany(serviceBindingId -> PaginationUtils
                .requestClientV2Resources(page -> this.cloudFoundryClient.serviceInstances()
                    .list(ListServiceInstancesRequest.builder()
                        .serviceBindingId(serviceBindingId)
                        .page(page)
                        .build())))
            .map(resource -> ResourceUtils.getEntity(resource).getName())
            .as(StepVerifier::create)
            .expectNext(serviceInstanceName)
            .expectComplete()
            .verify(Duration.ofMinutes(5));
    }

    @Test
    public void listFilterByServiceKeyId() {
        String serviceInstanceName = this.nameFactory.getServiceInstanceName();
        String serviceKeyName = this.nameFactory.getServiceKeyName();

        this.spaceId
            .flatMap(spaceId -> createServiceInstanceId(this.cloudFoundryClient, this.serviceBrokerId, serviceInstanceName, this.serviceName, spaceId))
            .flatMap(serviceInstanceId -> createServiceKeyId(this.cloudFoundryClient, serviceInstanceId, serviceKeyName))
            .flatMapMany(serviceKeyId -> PaginationUtils
                .requestClientV2Resources(page -> this.cloudFoundryClient.serviceInstances()
                    .list(ListServiceInstancesRequest.builder()
                        .serviceKeyId(serviceKeyId)
                        .page(page)
                        .build())))
            .map(resource -> ResourceUtils.getEntity(resource).getName())
            .as(StepVerifier::create)
            .expectNext(serviceInstanceName)
            .expectComplete()
            .verify(Duration.ofMinutes(5));
    }

    @Test
    public void listFilterByServicePlanId() {
        String serviceInstanceName = this.nameFactory.getServiceInstanceName();

        Mono
            .zip(this.serviceBrokerId, this.spaceId)
            .flatMap(function((serviceBrokerId, spaceId) -> Mono.zip(
                getPlanId(this.cloudFoundryClient, serviceBrokerId, this.serviceName),
                Mono.just(spaceId)
            )))
            .flatMap(function((planId, spaceId) -> requestCreateServiceInstance(this.cloudFoundryClient, planId, serviceInstanceName, spaceId)
                .thenReturn(planId)))
            .flatMapMany(planId -> PaginationUtils
                .requestClientV2Resources(page -> this.cloudFoundryClient.serviceInstances()
                    .list(ListServiceInstancesRequest.builder()
                        .page(page)
                        .servicePlanId(planId)
                        .build())))
            .filter(resource -> serviceInstanceName.equals(ResourceUtils.getEntity(resource).getName()))
            .as(StepVerifier::create)
            .expectNextCount(1)
            .expectComplete()
            .verify(Duration.ofMinutes(5));
    }

    @Test
    public void listFilterBySpaceId() {
        String serviceInstanceName = this.nameFactory.getServiceInstanceName();

        this.spaceId
            .delayUntil(spaceId -> createServiceInstanceId(this.cloudFoundryClient, this.serviceBrokerId, serviceInstanceName, this.serviceName, spaceId))
            .flatMapMany(spaceId -> PaginationUtils
                .requestClientV2Resources(page -> this.cloudFoundryClient.serviceInstances()
                    .list(ListServiceInstancesRequest.builder()
                        .page(page)
                        .spaceId(spaceId)
                        .build())))
            .map(resource -> ResourceUtils.getEntity(resource).getName())
            .filter(serviceInstanceName::equals)
            .as(StepVerifier::create)
            .expectNextCount(1)
            .expectComplete()
            .verify(Duration.ofMinutes(5));
    }

    @Test
    public void listRoutes() {
        String domainName = this.nameFactory.getDomainName();
        String hostName = this.nameFactory.getHostName();
        String serviceInstanceName = this.nameFactory.getServiceInstanceName();

        Mono.zip(this.organizationId, this.spaceId)
            .flatMap(function((organizationId, spaceId) -> Mono.zip(
                createPrivateDomainId(this.cloudFoundryClient, domainName, organizationId),
                createServiceInstanceId(this.cloudFoundryClient, this.serviceBrokerId, serviceInstanceName, this.serviceName, spaceId),
                Mono.just(spaceId)
            )))
            .flatMap(function((domainId, serviceInstanceId, spaceId) -> Mono.zip(
                createRouteId(this.cloudFoundryClient, domainId, hostName, null, spaceId),
                Mono.just(serviceInstanceId))
            ))
            .flatMap(function((routeId, serviceInstanceId) -> requestBindServiceInstanceRoute(this.cloudFoundryClient, routeId, serviceInstanceId)
                .thenReturn(serviceInstanceId)))
            .flatMapMany(serviceInstanceId -> Mono.zip(
                Mono.just(serviceInstanceId),
                PaginationUtils.requestClientV2Resources(page -> this.cloudFoundryClient.serviceInstances()
                    .listRoutes(ListServiceInstanceRoutesRequest.builder()
                        .page(page)
                        .serviceInstanceId(serviceInstanceId)
                        .build()))
                    .map(resource -> ResourceUtils.getEntity(resource).getServiceInstanceId())
                    .single()))
            .as(StepVerifier::create)
            .consumeNextWith(tupleEquality())
            .expectComplete()
            .verify(Duration.ofMinutes(5));
    }

    @Test
    public void listRoutesFilterByDomainId() {
        String domainName = this.nameFactory.getDomainName();
        String hostName = this.nameFactory.getHostName();
        String serviceInstanceName = this.nameFactory.getServiceInstanceName();

        Mono.zip(this.organizationId, this.spaceId)
            .flatMap(function((organizationId, spaceId) -> Mono.zip(
                createPrivateDomainId(this.cloudFoundryClient, domainName, organizationId),
                createServiceInstanceId(this.cloudFoundryClient, this.serviceBrokerId, serviceInstanceName, this.serviceName, spaceId),
                Mono.just(spaceId)
            )))
            .flatMap(function((domainId, serviceInstanceId, spaceId) -> Mono.zip(
                Mono.just(domainId),
                createRouteId(this.cloudFoundryClient, domainId, hostName, null, spaceId),
                Mono.just(serviceInstanceId))
            ))
            .flatMap(function((domainId, routeId, serviceInstanceId) -> requestBindServiceInstanceRoute(this.cloudFoundryClient, routeId, serviceInstanceId)
                .thenReturn(Tuples.of(domainId, serviceInstanceId))))
            .flatMapMany(function((domainId, serviceInstanceId) -> Mono.zip(
                Mono.just(serviceInstanceId),
                PaginationUtils.requestClientV2Resources(page -> this.cloudFoundryClient.serviceInstances()
                    .listRoutes(ListServiceInstanceRoutesRequest.builder()
                        .domainId(domainId)
                        .page(page)
                        .serviceInstanceId(serviceInstanceId)
                        .build()))
                    .map(resource -> ResourceUtils.getEntity(resource).getServiceInstanceId())
                    .single())))
            .as(StepVerifier::create)
            .consumeNextWith(tupleEquality())
            .expectComplete()
            .verify(Duration.ofMinutes(5));
    }

    @Test
    public void listRoutesFilterByHost() {
        String domainName = this.nameFactory.getDomainName();
        String hostName = this.nameFactory.getHostName();
        String serviceInstanceName = this.nameFactory.getServiceInstanceName();

        Mono.zip(this.organizationId, this.spaceId)
            .flatMap(function((organizationId, spaceId) -> Mono.zip(
                createPrivateDomainId(this.cloudFoundryClient, domainName, organizationId),
                createServiceInstanceId(this.cloudFoundryClient, this.serviceBrokerId, serviceInstanceName, this.serviceName, spaceId),
                Mono.just(spaceId)
            )))
            .flatMap(function((domainId, serviceInstanceId, spaceId) -> Mono.zip(
                createRouteId(this.cloudFoundryClient, domainId, hostName, null, spaceId),
                Mono.just(serviceInstanceId))
            ))
            .flatMap(function((routeId, serviceInstanceId) -> requestBindServiceInstanceRoute(this.cloudFoundryClient, routeId, serviceInstanceId)
                .thenReturn(serviceInstanceId)))
            .flatMapMany(serviceInstanceId -> Mono.zip(
                Mono.just(serviceInstanceId),
                PaginationUtils.requestClientV2Resources(page -> this.cloudFoundryClient.serviceInstances()
                    .listRoutes(ListServiceInstanceRoutesRequest.builder()
                        .host(hostName)
                        .page(page)
                        .serviceInstanceId(serviceInstanceId)
                        .build()))
                    .map(resource -> ResourceUtils.getEntity(resource).getServiceInstanceId())
                    .single()))
            .as(StepVerifier::create)
            .consumeNextWith(tupleEquality())
            .expectComplete()
            .verify(Duration.ofMinutes(5));
    }

<<<<<<< HEAD
    //TODO: Await https://github.com/cloudfoundry/cloud_controller_ng/issues/900
    @Ignore("Await https://github.com/cloudfoundry/cloud_controller_ng/issues/900")
    @Test
    public void listRoutesFilterByOrganizationId() {
        String domainName = this.nameFactory.getDomainName();
        String hostName = this.nameFactory.getHostName();
        String serviceInstanceName = this.nameFactory.getServiceInstanceName();

        Mono.zip(this.organizationId, this.spaceId)
            .flatMap(function((organizationId, spaceId) -> Mono.zip(
                createPrivateDomainId(this.cloudFoundryClient, domainName, organizationId),
                Mono.just(organizationId),
                createServiceInstanceId(this.cloudFoundryClient, this.serviceBrokerId, serviceInstanceName, this.serviceName, spaceId),
                Mono.just(spaceId)
            )))
            .flatMap(function((domainId, organizationId, serviceInstanceId, spaceId) -> Mono.zip(
                createRouteId(this.cloudFoundryClient, domainId, hostName, null, spaceId),
                Mono.just(organizationId),
                Mono.just(serviceInstanceId))
            ))
            .flatMap(function((routeId, organizationId, serviceInstanceId) -> requestBindServiceInstanceRoute(this.cloudFoundryClient, routeId, serviceInstanceId)
                .thenReturn(Tuples.of(organizationId, serviceInstanceId))))
            .flatMapMany(function((organizationId, serviceInstanceId) -> Mono.zip(
                Mono.just(serviceInstanceId),
                PaginationUtils.requestClientV2Resources(page -> this.cloudFoundryClient.serviceInstances()
                    .listRoutes(ListServiceInstanceRoutesRequest.builder()
                        .organizationId(organizationId)
                        .page(page)
                        .serviceInstanceId(serviceInstanceId)
                        .build()))
                    .map(resource -> ResourceUtils.getEntity(resource).getServiceInstanceId())
                    .single())))
            .as(StepVerifier::create)
            .consumeNextWith(tupleEquality())
            .expectComplete()
            .verify(Duration.ofMinutes(5));
    }

=======
>>>>>>> 5c18a9b8
    @Test
    public void listRoutesFilterByPath() {
        String domainName = this.nameFactory.getDomainName();
        String serviceInstanceName = this.nameFactory.getServiceInstanceName();
        String path = this.nameFactory.getPath();

        Mono.zip(this.organizationId, this.spaceId)
            .flatMap(function((organizationId, spaceId) -> Mono.zip(
                createPrivateDomainId(this.cloudFoundryClient, domainName, organizationId),
                createServiceInstanceId(this.cloudFoundryClient, this.serviceBrokerId, serviceInstanceName, this.serviceName, spaceId),
                Mono.just(spaceId)
            )))
            .flatMap(function((domainId, serviceInstanceId, spaceId) -> Mono.zip(
                createRouteId(this.cloudFoundryClient, domainId, null, path, spaceId),
                Mono.just(serviceInstanceId))
            ))
            .flatMap(function((routeId, serviceInstanceId) -> requestBindServiceInstanceRoute(this.cloudFoundryClient, routeId, serviceInstanceId)
                .thenReturn(serviceInstanceId)))
            .flatMapMany(serviceInstanceId -> Mono.zip(
                Mono.just(serviceInstanceId),
                PaginationUtils.requestClientV2Resources(page -> this.cloudFoundryClient.serviceInstances()
                    .listRoutes(ListServiceInstanceRoutesRequest.builder()
                        .page(page)
                        .path(path)
                        .serviceInstanceId(serviceInstanceId)
                        .build()))
                    .map(resource -> ResourceUtils.getEntity(resource).getServiceInstanceId())
                    .single()))
            .as(StepVerifier::create)
            .consumeNextWith(tupleEquality())
            .expectComplete()
            .verify(Duration.ofMinutes(5));
    }

    @Test
    public void listRoutesFilterByPort() {
        String domainName = this.nameFactory.getDomainName();
        Integer port = this.nameFactory.getPort();
        String serviceInstanceName = this.nameFactory.getServiceInstanceName();

        Mono.zip(this.organizationId, this.spaceId)
            .flatMap(function((organizationId, spaceId) -> Mono.zip(
                getRouterGroupId(this.routingClient, DEFAULT_ROUTER_GROUP)
                    .flatMap(routerGroupId -> createTcpDomainId(this.cloudFoundryClient, domainName, routerGroupId)),
                createServiceInstanceId(this.cloudFoundryClient, this.serviceBrokerId, serviceInstanceName, this.serviceName, spaceId),
                Mono.just(spaceId)
            )))
            .flatMap(function((domainId, serviceInstanceId, spaceId) -> Mono.zip(
                createRouteId(this.cloudFoundryClient, domainId, port, spaceId),
                Mono.just(serviceInstanceId))
            ))
            .flatMap(function((routeId, serviceInstanceId) -> requestBindServiceInstanceRoute(this.cloudFoundryClient, routeId, serviceInstanceId)
                .thenReturn(serviceInstanceId)))
            .flatMapMany(serviceInstanceId -> Mono.zip(
                Mono.just(serviceInstanceId),
                PaginationUtils.requestClientV2Resources(page -> this.cloudFoundryClient.serviceInstances()
                    .listRoutes(ListServiceInstanceRoutesRequest.builder()
                        .page(page)
                        .port(port.toString())
                        .serviceInstanceId(serviceInstanceId)
                        .build()))
                    .map(resource -> ResourceUtils.getEntity(resource).getServiceInstanceId())
                    .single()))
            .as(StepVerifier::create)
            .consumeNextWith(tupleEquality())
            .expectComplete()
            .verify(Duration.ofMinutes(5));
    }

    @Test
    public void listServiceBindings() {
        String applicationName = this.nameFactory.getApplicationName();
        String serviceInstanceName = this.nameFactory.getServiceInstanceName();

        this.spaceId
            .flatMap(spaceId -> Mono.zip(
                createApplicationId(this.cloudFoundryClient, spaceId, applicationName),
                createServiceInstanceId(this.cloudFoundryClient, this.serviceBrokerId, serviceInstanceName, this.serviceName, spaceId)
            ))
            .delayUntil(function((applicationId, serviceInstanceId) -> createServiceBindingId(this.cloudFoundryClient, applicationId, serviceInstanceId)))
            .flatMapMany(function((applicationId, serviceInstanceId) -> Mono.zip(
                Mono.just(applicationId),
                PaginationUtils
                    .requestClientV2Resources(page -> this.cloudFoundryClient.serviceInstances()
                        .listServiceBindings(ListServiceInstanceServiceBindingsRequest.builder()
                            .serviceInstanceId(serviceInstanceId)
                            .page(page)
                            .build()))
                    .single()
                    .map(resource -> resource.getEntity().getApplicationId())
            )))
            .as(StepVerifier::create)
            .consumeNextWith(tupleEquality())
            .expectComplete()
            .verify(Duration.ofMinutes(5));
    }

    @Test
    public void listServiceBindingsFilterByApplicationId() {
        String applicationName = this.nameFactory.getApplicationName();
        String serviceInstanceName = this.nameFactory.getServiceInstanceName();

        this.spaceId
            .flatMap(spaceId -> Mono.zip(
                createApplicationId(this.cloudFoundryClient, spaceId, applicationName),
                createServiceInstanceId(this.cloudFoundryClient, this.serviceBrokerId, serviceInstanceName, this.serviceName, spaceId)
            ))
            .delayUntil(function((applicationId, serviceInstanceId) -> createServiceBindingId(this.cloudFoundryClient, applicationId, serviceInstanceId)))
            .flatMapMany(function((applicationId, serviceInstanceId) -> PaginationUtils
                .requestClientV2Resources(page -> this.cloudFoundryClient.serviceInstances()
                    .listServiceBindings(ListServiceInstanceServiceBindingsRequest.builder()
                        .applicationId(applicationId)
                        .serviceInstanceId(serviceInstanceId)
                        .page(page)
                        .build()))))
            .as(StepVerifier::create)
            .expectNextCount(1)
            .expectComplete()
            .verify(Duration.ofMinutes(5));
    }

    @Test
    public void unbindRoute() {
        String domainName = this.nameFactory.getDomainName();
        String hostName = this.nameFactory.getHostName();
        String serviceInstanceName = this.nameFactory.getServiceInstanceName();

        Mono
            .zip(this.organizationId, this.spaceId)
            .flatMap(function((organizationId, spaceId) -> Mono.zip(
                createPrivateDomainId(this.cloudFoundryClient, domainName, organizationId),
                createServiceInstanceId(this.cloudFoundryClient, this.serviceBrokerId, serviceInstanceName, this.serviceName, spaceId),
                Mono.just(spaceId)
            )))
            .flatMap(function((domainId, serviceInstanceId, spaceId) -> Mono.zip(
                createRouteId(this.cloudFoundryClient, domainId, hostName, null, spaceId),
                Mono.just(serviceInstanceId))
            ))
            .flatMap(function((routeId, serviceInstanceId) -> requestBindServiceInstanceRoute(this.cloudFoundryClient, routeId, serviceInstanceId)
                .then(this.cloudFoundryClient.serviceInstances()
                    .unbindRoute(UnbindServiceInstanceRouteRequest.builder()
                        .routeId(routeId)
                        .serviceInstanceId(serviceInstanceId)
                        .build()))
                .thenReturn(serviceInstanceId)))
            .flatMapMany(serviceInstanceId -> requestListRoutes(this.cloudFoundryClient, serviceInstanceId)
                .filter(route -> serviceInstanceId.equals(route.getEntity().getServiceInstanceId())))
            .as(StepVerifier::create)
            .expectComplete()
            .verify(Duration.ofMinutes(5));
    }

    @Test
    public void update() {
        String oldServiceInstanceName = this.nameFactory.getServiceInstanceName();
        String newServiceInstanceName = this.nameFactory.getServiceInstanceName();

        this.spaceId
            .flatMap(spaceId -> createServiceInstanceId(this.cloudFoundryClient, this.serviceBrokerId, oldServiceInstanceName, this.serviceName, spaceId))
            .flatMap(serviceInstanceId -> this.cloudFoundryClient.serviceInstances()
                .update(UpdateServiceInstanceRequest.builder()
                    .name(newServiceInstanceName)
                    .serviceInstanceId(serviceInstanceId)
                    .build()))
            .thenMany(requestListServiceInstances(this.cloudFoundryClient, newServiceInstanceName))
            .as(StepVerifier::create)
            .expectNextCount(1)
            .expectComplete()
            .verify(Duration.ofMinutes(5));
    }

    @Test
    public void updateEmptyCollections() {
        String oldServiceInstanceName = this.nameFactory.getServiceInstanceName();
        String newServiceInstanceName = this.nameFactory.getServiceInstanceName();

        this.spaceId
            .flatMap(spaceId -> createServiceInstanceId(this.cloudFoundryClient, this.serviceBrokerId, oldServiceInstanceName, this.serviceName, spaceId))
            .flatMap(serviceInstanceId -> this.cloudFoundryClient.serviceInstances()
                .update(UpdateServiceInstanceRequest.builder()
                    .name(newServiceInstanceName)
                    .parameters(Collections.emptyMap())
                    .serviceInstanceId(serviceInstanceId)
                    .build()))
            .thenMany(requestListServiceInstances(this.cloudFoundryClient, newServiceInstanceName))
            .as(StepVerifier::create)
            .expectNextCount(1)
            .expectComplete()
            .verify(Duration.ofMinutes(5));
    }

    private static Mono<BindServiceInstanceRouteResponse> createAndBindRoute(CloudFoundryClient cloudFoundryClient, String domainName, String organizationId, String spaceId, String
        serviceInstanceId) {
        return createPrivateDomainId(cloudFoundryClient, domainName, organizationId)
            .flatMap(domainId -> createRouteId(cloudFoundryClient, domainId, null, null, spaceId))
            .flatMap(routeId -> requestBindServiceInstanceRoute(cloudFoundryClient, routeId, serviceInstanceId));
    }

    private static Mono<String> createApplicationId(CloudFoundryClient cloudFoundryClient, String spaceId, String applicationName) {
        return requestCreateApplication(cloudFoundryClient, spaceId, applicationName)
            .map(ResourceUtils::getId);
    }

    private static Mono<String> createPrivateDomainId(CloudFoundryClient cloudFoundryClient, String name, String organizationId) {
        return requestCreatePrivateDomain(cloudFoundryClient, name, organizationId)
            .map(ResourceUtils::getId);
    }

    private static Mono<String> createRouteId(CloudFoundryClient cloudFoundryClient, String domainId, String hostName, String path, String spaceId) {
        return requestCreateRoute(cloudFoundryClient, domainId, hostName, path, spaceId)
            .map(ResourceUtils::getId);
    }

    private static Mono<String> createRouteId(CloudFoundryClient cloudFoundryClient, String domainId, Integer port, String spaceId) {
        return requestCreateRoute(cloudFoundryClient, domainId, port, spaceId)
            .map(ResourceUtils::getId);
    }

    private static Mono<String> createServiceBindingId(CloudFoundryClient cloudFoundryClient, String applicationId, String serviceInstanceId) {
        return requestCreateServiceBinding(cloudFoundryClient, applicationId, serviceInstanceId)
            .map(ResourceUtils::getId);
    }

    private static Mono<String> createServiceInstanceId(CloudFoundryClient cloudFoundryClient, Mono<String> serviceBrokerId, String serviceInstanceName, String serviceName, String spaceId) {
        return serviceBrokerId
            .flatMap(s -> getPlanId(cloudFoundryClient, s, serviceName))
            .flatMap(planId -> requestCreateServiceInstance(cloudFoundryClient, planId, serviceInstanceName, spaceId))
            .map(ResourceUtils::getId);
    }

    private static Mono<String> createServiceKeyId(CloudFoundryClient cloudFoundryClient, String serviceInstanceId, String serviceKeyName) {
        return requestCreateServiceKey(cloudFoundryClient, serviceInstanceId, serviceKeyName)
            .map(ResourceUtils::getId);
    }

    private static Mono<String> createTcpDomainId(CloudFoundryClient cloudFoundryClient, String name, String routerGroupId) {
        return requestCreateTcpDomain(cloudFoundryClient, name, routerGroupId)
            .map(ResourceUtils::getId);
    }

    private static Mono<String> getPlanId(CloudFoundryClient cloudFoundryClient, String serviceBrokerId, String serviceName) {
        return requestListServices(cloudFoundryClient, serviceBrokerId, serviceName)
            .filter(resource -> serviceName.equals(ResourceUtils.getEntity(resource).getLabel()))
            .single()
            .map(ResourceUtils::getId)
            .flatMapMany(serviceId -> requestListServicePlans(cloudFoundryClient, serviceId))
            .single()
            .map(ResourceUtils::getId);
    }

    private static Mono<String> getRouterGroupId(RoutingClient routingClient, String routerGroupName) {
        return requestListRouterGroups(routingClient)
            .flatMapIterable(ListRouterGroupsResponse::getRouterGroups)
            .filter(group -> routerGroupName.equals(group.getName()))
            .single()
            .map(RouterGroup::getRouterGroupId);
    }

    private static Mono<BindServiceInstanceRouteResponse> requestBindServiceInstanceRoute(CloudFoundryClient cloudFoundryClient, String routeId, String serviceInstanceId) {
        return cloudFoundryClient.serviceInstances()
            .bindRoute(BindServiceInstanceRouteRequest.builder()
                .routeId(routeId)
                .serviceInstanceId(serviceInstanceId)
                .build());
    }

    private static Mono<CreateApplicationResponse> requestCreateApplication(CloudFoundryClient cloudFoundryClient, String spaceId, String applicationName) {
        return cloudFoundryClient.applicationsV2()
            .create(CreateApplicationRequest.builder()
                .name(applicationName)
                .spaceId(spaceId)
                .build());
    }

    private static Mono<CreatePrivateDomainResponse> requestCreatePrivateDomain(CloudFoundryClient cloudFoundryClient, String name, String organizationId) {
        return cloudFoundryClient.privateDomains()
            .create(CreatePrivateDomainRequest.builder()
                .name(name)
                .owningOrganizationId(organizationId)
                .build());
    }

    private static Mono<CreateRouteResponse> requestCreateRoute(CloudFoundryClient cloudFoundryClient, String domainId, Integer port, String spaceId) {
        return cloudFoundryClient.routes()
            .create(CreateRouteRequest.builder()
                .domainId(domainId)
                .port(port)
                .spaceId(spaceId)
                .build());
    }

    private static Mono<CreateRouteResponse> requestCreateRoute(CloudFoundryClient cloudFoundryClient, String domainId, String hostName, String path, String spaceId) {
        return cloudFoundryClient.routes()
            .create(CreateRouteRequest.builder()
                .domainId(domainId)
                .host(hostName)
                .path(path)
                .spaceId(spaceId)
                .build());
    }

    private static Mono<CreateServiceBindingResponse> requestCreateServiceBinding(CloudFoundryClient cloudFoundryClient, String applicationId, String serviceInstanceId) {
        return cloudFoundryClient.serviceBindingsV2()
            .create(CreateServiceBindingRequest.builder()
                .applicationId(applicationId)
                .serviceInstanceId(serviceInstanceId)
                .build());
    }

    private static Mono<CreateServiceInstanceResponse> requestCreateServiceInstance(CloudFoundryClient cloudFoundryClient, String planId, String serviceInstanceName, String spaceId) {
        return cloudFoundryClient.serviceInstances()
            .create(CreateServiceInstanceRequest.builder()
                .name(serviceInstanceName)
                .parameter("test-key", "test-value")
                .servicePlanId(planId)
                .spaceId(spaceId)
                .build());
    }

    private static Mono<CreateServiceKeyResponse> requestCreateServiceKey(CloudFoundryClient cloudFoundryClient, String serviceInstanceId, String serviceKeyName) {
        return cloudFoundryClient.serviceKeys()
            .create(CreateServiceKeyRequest.builder()
                .name(serviceKeyName)
                .serviceInstanceId(serviceInstanceId)
                .build());
    }

    private static Mono<CreateSharedDomainResponse> requestCreateTcpDomain(CloudFoundryClient cloudFoundryClient, String name, String routerGroupId) {
        return cloudFoundryClient.sharedDomains()
            .create(CreateSharedDomainRequest.builder()
                .name(name)
                .routerGroupId(routerGroupId)
                .build());
    }

    private static Mono<ListRouterGroupsResponse> requestListRouterGroups(RoutingClient routingClient) {
        return routingClient.routerGroups()
            .list(ListRouterGroupsRequest.builder()
                .build());
    }

    private static Flux<RouteResource> requestListRoutes(CloudFoundryClient cloudFoundryClient, String serviceInstanceId) {
        return PaginationUtils
            .requestClientV2Resources(page -> cloudFoundryClient.serviceInstances()
                .listRoutes(ListServiceInstanceRoutesRequest.builder()
                    .page(page)
                    .serviceInstanceId(serviceInstanceId)
                    .build()));
    }

    private static Flux<ServiceInstanceResource> requestListServiceInstances(CloudFoundryClient cloudFoundryClient, String serviceInstanceName) {
        return PaginationUtils
            .requestClientV2Resources(page -> cloudFoundryClient.serviceInstances()
                .list(ListServiceInstancesRequest.builder()
                    .name(serviceInstanceName)
                    .page(page)
                    .build()));
    }

    private static Flux<ServicePlanResource> requestListServicePlans(CloudFoundryClient cloudFoundryClient, String serviceId) {
        return PaginationUtils
            .requestClientV2Resources(page -> cloudFoundryClient.servicePlans()
                .list(ListServicePlansRequest.builder()
                    .page(page)
                    .serviceId(serviceId)
                    .build()));
    }

    private static Flux<ServiceResource> requestListServices(CloudFoundryClient cloudFoundryClient, String serviceBrokerId, String serviceName) {
        return PaginationUtils
            .requestClientV2Resources(page -> cloudFoundryClient.services()
                .list(ListServicesRequest.builder()
                    .page(page)
                    .serviceBrokerId(serviceBrokerId)
                    .build()));
    }

}<|MERGE_RESOLUTION|>--- conflicted
+++ resolved
@@ -587,47 +587,6 @@
             .verify(Duration.ofMinutes(5));
     }
 
-<<<<<<< HEAD
-    //TODO: Await https://github.com/cloudfoundry/cloud_controller_ng/issues/900
-    @Ignore("Await https://github.com/cloudfoundry/cloud_controller_ng/issues/900")
-    @Test
-    public void listRoutesFilterByOrganizationId() {
-        String domainName = this.nameFactory.getDomainName();
-        String hostName = this.nameFactory.getHostName();
-        String serviceInstanceName = this.nameFactory.getServiceInstanceName();
-
-        Mono.zip(this.organizationId, this.spaceId)
-            .flatMap(function((organizationId, spaceId) -> Mono.zip(
-                createPrivateDomainId(this.cloudFoundryClient, domainName, organizationId),
-                Mono.just(organizationId),
-                createServiceInstanceId(this.cloudFoundryClient, this.serviceBrokerId, serviceInstanceName, this.serviceName, spaceId),
-                Mono.just(spaceId)
-            )))
-            .flatMap(function((domainId, organizationId, serviceInstanceId, spaceId) -> Mono.zip(
-                createRouteId(this.cloudFoundryClient, domainId, hostName, null, spaceId),
-                Mono.just(organizationId),
-                Mono.just(serviceInstanceId))
-            ))
-            .flatMap(function((routeId, organizationId, serviceInstanceId) -> requestBindServiceInstanceRoute(this.cloudFoundryClient, routeId, serviceInstanceId)
-                .thenReturn(Tuples.of(organizationId, serviceInstanceId))))
-            .flatMapMany(function((organizationId, serviceInstanceId) -> Mono.zip(
-                Mono.just(serviceInstanceId),
-                PaginationUtils.requestClientV2Resources(page -> this.cloudFoundryClient.serviceInstances()
-                    .listRoutes(ListServiceInstanceRoutesRequest.builder()
-                        .organizationId(organizationId)
-                        .page(page)
-                        .serviceInstanceId(serviceInstanceId)
-                        .build()))
-                    .map(resource -> ResourceUtils.getEntity(resource).getServiceInstanceId())
-                    .single())))
-            .as(StepVerifier::create)
-            .consumeNextWith(tupleEquality())
-            .expectComplete()
-            .verify(Duration.ofMinutes(5));
-    }
-
-=======
->>>>>>> 5c18a9b8
     @Test
     public void listRoutesFilterByPath() {
         String domainName = this.nameFactory.getDomainName();
