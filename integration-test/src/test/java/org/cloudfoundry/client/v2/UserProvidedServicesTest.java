/*
 * Copyright 2013-2018 the original author or authors.
 *
 * Licensed under the Apache License, Version 2.0 (the "License");
 * you may not use this file except in compliance with the License.
 * You may obtain a copy of the License at
 *
 *      http://www.apache.org/licenses/LICENSE-2.0
 *
 * Unless required by applicable law or agreed to in writing, software
 * distributed under the License is distributed on an "AS IS" BASIS,
 * WITHOUT WARRANTIES OR CONDITIONS OF ANY KIND, either express or implied.
 * See the License for the specific language governing permissions and
 * limitations under the License.
 */

package org.cloudfoundry.client.v2;

import org.cloudfoundry.AbstractIntegrationTest;
import org.cloudfoundry.client.CloudFoundryClient;
import org.cloudfoundry.client.v2.applications.CreateApplicationRequest;
import org.cloudfoundry.client.v2.applications.CreateApplicationResponse;
import org.cloudfoundry.client.v2.privatedomains.CreatePrivateDomainRequest;
import org.cloudfoundry.client.v2.privatedomains.CreatePrivateDomainResponse;
import org.cloudfoundry.client.v2.routes.CreateRouteRequest;
import org.cloudfoundry.client.v2.routes.CreateRouteResponse;
import org.cloudfoundry.client.v2.servicebindings.CreateServiceBindingRequest;
import org.cloudfoundry.client.v2.servicebindings.ServiceBindingResource;
import org.cloudfoundry.client.v2.shareddomains.CreateSharedDomainRequest;
import org.cloudfoundry.client.v2.shareddomains.CreateSharedDomainResponse;
import org.cloudfoundry.client.v2.userprovidedserviceinstances.AssociateUserProvidedServiceInstanceRouteRequest;
import org.cloudfoundry.client.v2.userprovidedserviceinstances.AssociateUserProvidedServiceInstanceRouteResponse;
import org.cloudfoundry.client.v2.userprovidedserviceinstances.CreateUserProvidedServiceInstanceRequest;
import org.cloudfoundry.client.v2.userprovidedserviceinstances.CreateUserProvidedServiceInstanceResponse;
import org.cloudfoundry.client.v2.userprovidedserviceinstances.DeleteUserProvidedServiceInstanceRequest;
import org.cloudfoundry.client.v2.userprovidedserviceinstances.GetUserProvidedServiceInstanceRequest;
import org.cloudfoundry.client.v2.userprovidedserviceinstances.ListUserProvidedServiceInstanceRoutesRequest;
import org.cloudfoundry.client.v2.userprovidedserviceinstances.ListUserProvidedServiceInstanceServiceBindingsRequest;
import org.cloudfoundry.client.v2.userprovidedserviceinstances.ListUserProvidedServiceInstancesRequest;
import org.cloudfoundry.client.v2.userprovidedserviceinstances.UpdateUserProvidedServiceInstanceRequest;
import org.cloudfoundry.client.v2.userprovidedserviceinstances.UpdateUserProvidedServiceInstanceResponse;
import org.cloudfoundry.client.v2.userprovidedserviceinstances.UserProvidedServiceInstanceResource;
import org.cloudfoundry.routing.RoutingClient;
import org.cloudfoundry.routing.v1.routergroups.ListRouterGroupsRequest;
import org.cloudfoundry.routing.v1.routergroups.ListRouterGroupsResponse;
import org.cloudfoundry.routing.v1.routergroups.RouterGroup;
import org.cloudfoundry.util.PaginationUtils;
import org.cloudfoundry.util.ResourceUtils;
import org.junit.Test;
import org.springframework.beans.factory.annotation.Autowired;
import reactor.core.publisher.Flux;
import reactor.core.publisher.Mono;
import reactor.test.StepVerifier;
import reactor.util.function.Tuple3;
import reactor.util.function.Tuples;

import java.time.Duration;
import java.util.Collections;
import java.util.function.Consumer;

import static org.assertj.core.api.Assertions.assertThat;
import static org.cloudfoundry.util.tuple.TupleUtils.consumer;
import static org.cloudfoundry.util.tuple.TupleUtils.function;

public final class UserProvidedServicesTest extends AbstractIntegrationTest {

    private static final String DEFAULT_ROUTER_GROUP = "default-tcp";

    @Autowired
    private CloudFoundryClient cloudFoundryClient;

    @Autowired
    private Mono<String> organizationId;

    @Autowired
    private RoutingClient routingClient;

    @Autowired
    private Mono<String> spaceId;

    @Test
    public void create() {
        String instanceName = this.nameFactory.getServiceInstanceName();

        this.spaceId
            .flatMap(spaceId -> this.cloudFoundryClient.userProvidedServiceInstances()
                .create(CreateUserProvidedServiceInstanceRequest.builder()
                    .name(instanceName)
                    .spaceId(spaceId)
                    .build()))
            .map(response -> ResourceUtils.getEntity(response).getName())
            .as(StepVerifier::create)
            .expectNext(instanceName)
            .expectComplete()
            .verify(Duration.ofMinutes(5));
    }

    @Test
    public void delete() {
        String instanceName = this.nameFactory.getServiceInstanceName();

        this.spaceId
            .flatMap(spaceId -> createUserProvidedServiceInstanceId(this.cloudFoundryClient, instanceName, spaceId))
            .flatMap(instanceId -> this.cloudFoundryClient.userProvidedServiceInstances()
                .delete(DeleteUserProvidedServiceInstanceRequest.builder()
                    .userProvidedServiceInstanceId(instanceId)
                    .build()))
            .thenMany(requestListUserProvidedServiceInstances(this.cloudFoundryClient, instanceName))
            .as(StepVerifier::create)
            .expectComplete()
            .verify(Duration.ofMinutes(5));
    }

    @Test
    public void get() {
        String instanceName = this.nameFactory.getServiceInstanceName();

        this.spaceId
            .flatMap(spaceId -> createUserProvidedServiceInstanceId(this.cloudFoundryClient, instanceName, spaceId))
            .flatMap(instanceId -> this.cloudFoundryClient.userProvidedServiceInstances()
                .get(GetUserProvidedServiceInstanceRequest.builder()
                    .userProvidedServiceInstanceId(instanceId)
                    .build()))
            .map(response -> ResourceUtils.getEntity(response).getName())
            .as(StepVerifier::create)
            .expectNext(instanceName)
            .expectComplete()
            .verify(Duration.ofMinutes(5));
    }

    @Test
    public void list() {
        String instanceName = this.nameFactory.getServiceInstanceName();

        this.spaceId
            .flatMap(spaceId -> requestCreateUserProvidedServiceInstance(this.cloudFoundryClient, instanceName, spaceId))
            .thenMany(PaginationUtils
                .requestClientV2Resources(page -> this.cloudFoundryClient.userProvidedServiceInstances()
                    .list(ListUserProvidedServiceInstancesRequest.builder()
                        .name(instanceName)
                        .page(page)
                        .build())))
            .single()
            .map(response -> ResourceUtils.getEntity(response).getName())
            .as(StepVerifier::create)
            .expectNext(instanceName)
            .expectComplete()
            .verify(Duration.ofMinutes(5));
    }

    @Test
    public void listRoutes() {
        String domainName = this.nameFactory.getDomainName();
        String instanceName = this.nameFactory.getServiceInstanceName();

        Mono.zip(
            this.organizationId
                .flatMap(organizationId -> createPrivateDomainId(this.cloudFoundryClient, domainName, organizationId)),
            this.spaceId
        )
            .flatMap(function((domainId, spaceId) -> Mono.zip(
                createUserProvidedServiceInstanceId(this.cloudFoundryClient, instanceName, spaceId),
                createRouteId(this.cloudFoundryClient, domainId, null, null, spaceId))
            ))
            .flatMap(function((instanceId, routeId) -> requestAssociateRoute(this.cloudFoundryClient, instanceId, routeId)
                .thenReturn(instanceId)))
            .flatMapMany(instanceId -> Mono.zip(
                Mono.just(instanceId),
                PaginationUtils.requestClientV2Resources(page -> this.cloudFoundryClient.userProvidedServiceInstances()
                    .listRoutes(ListUserProvidedServiceInstanceRoutesRequest.builder()
                        .page(page)
                        .userProvidedServiceInstanceId(instanceId)
                        .build()))
                    .map(resource -> ResourceUtils.getEntity(resource).getServiceInstanceId())
                    .single()))
            .as(StepVerifier::create)
            .consumeNextWith(tupleEquality())
            .expectComplete()
            .verify(Duration.ofMinutes(5));
    }

    @Test
    public void listRoutesFilterByDomainId() {
        String domainName = this.nameFactory.getDomainName();
        String instanceName = this.nameFactory.getServiceInstanceName();

        Mono.zip(
            this.organizationId
                .flatMap(organizationId -> createPrivateDomainId(this.cloudFoundryClient, domainName, organizationId)),
            this.spaceId
        )
            .flatMap(function((domainId, spaceId) -> Mono.zip(
                Mono.just(domainId),
                createUserProvidedServiceInstanceId(this.cloudFoundryClient, instanceName, spaceId),
                createRouteId(this.cloudFoundryClient, domainId, null, null, spaceId))
            ))
            .flatMap(function((domainId, instanceId, routeId) -> requestAssociateRoute(this.cloudFoundryClient, instanceId, routeId)
                .thenReturn(Tuples.of(domainId, instanceId))))
            .flatMapMany(function((domainId, instanceId) -> Mono.zip(
                Mono.just(instanceId),
                PaginationUtils.requestClientV2Resources(page -> this.cloudFoundryClient.userProvidedServiceInstances()
                    .listRoutes(ListUserProvidedServiceInstanceRoutesRequest.builder()
                        .domainId(domainId)
                        .page(page)
                        .userProvidedServiceInstanceId(instanceId)
                        .build()))
                    .map(resource -> ResourceUtils.getEntity(resource).getServiceInstanceId())
                    .single())))
            .as(StepVerifier::create)
            .consumeNextWith(tupleEquality())
            .expectComplete()
            .verify(Duration.ofMinutes(5));
    }

    @Test
    public void listRoutesFilterByHost() {
        String domainName = this.nameFactory.getDomainName();
        String hostName = this.nameFactory.getHostName();
        String instanceName = this.nameFactory.getServiceInstanceName();

        Mono.zip(
            this.organizationId
                .flatMap(organizationId -> createPrivateDomainId(this.cloudFoundryClient, domainName, organizationId)),
            this.spaceId
        )
            .flatMap(function((domainId, spaceId) -> Mono.zip(
                createUserProvidedServiceInstanceId(this.cloudFoundryClient, instanceName, spaceId),
                createRouteId(this.cloudFoundryClient, domainId, hostName, null, spaceId))
            ))
            .flatMap(function((instanceId, routeId) -> requestAssociateRoute(this.cloudFoundryClient, instanceId, routeId)
                .thenReturn(instanceId)))
            .flatMapMany(instanceId -> Mono.zip(
                Mono.just(instanceId),
                PaginationUtils.requestClientV2Resources(page -> this.cloudFoundryClient.userProvidedServiceInstances()
                    .listRoutes(ListUserProvidedServiceInstanceRoutesRequest.builder()
                        .host(hostName)
                        .page(page)
                        .userProvidedServiceInstanceId(instanceId)
                        .build()))
                    .map(resource -> ResourceUtils.getEntity(resource).getServiceInstanceId())
                    .single()))
            .as(StepVerifier::create)
            .consumeNextWith(tupleEquality())
            .expectComplete()
            .verify(Duration.ofMinutes(5));
    }

<<<<<<< HEAD
    //TODO: Await https://github.com/cloudfoundry/cloud_controller_ng/issues/900
    @Ignore("Await https://github.com/cloudfoundry/cloud_controller_ng/issues/900")
    @Test
    public void listRoutesFilterByOrganizationId() {
        String domainName = this.nameFactory.getDomainName();
        String instanceName = this.nameFactory.getServiceInstanceName();

        Mono.zip(
            this.organizationId
                .flatMap(organizationId -> createPrivateDomainId(this.cloudFoundryClient, domainName, organizationId)),
            this.organizationId,
            this.spaceId
        )
            .flatMap(function((domainId, organizationId, spaceId) -> Mono.zip(
                createUserProvidedServiceInstanceId(this.cloudFoundryClient, instanceName, spaceId),
                Mono.just(organizationId),
                createRouteId(this.cloudFoundryClient, domainId, null, null, spaceId))
            ))
            .flatMap(function((instanceId, organizationId, routeId) -> requestAssociateRoute(this.cloudFoundryClient, instanceId, routeId)
                .thenReturn(Tuples.of(instanceId, organizationId))))
            .flatMapMany(function((instanceId, organizationId) -> Mono.zip(
                Mono.just(instanceId),
                PaginationUtils.requestClientV2Resources(page -> this.cloudFoundryClient.userProvidedServiceInstances()
                    .listRoutes(ListUserProvidedServiceInstanceRoutesRequest.builder()
                        .organizationId(organizationId)
                        .page(page)
                        .userProvidedServiceInstanceId(instanceId)
                        .build()))
                    .map(resource -> ResourceUtils.getEntity(resource).getServiceInstanceId())
                    .single())))
            .as(StepVerifier::create)
            .consumeNextWith(tupleEquality())
            .expectComplete()
            .verify(Duration.ofMinutes(5));
    }

=======
>>>>>>> 5c18a9b8
    @Test
    public void listRoutesFilterByPath() {
        String domainName = this.nameFactory.getDomainName();
        String instanceName = this.nameFactory.getServiceInstanceName();
        String path = this.nameFactory.getPath();

        Mono.zip(
            this.organizationId
                .flatMap(organizationId -> createPrivateDomainId(this.cloudFoundryClient, domainName, organizationId)),
            this.spaceId
        )
            .flatMap(function((domainId, spaceId) -> Mono.zip(
                createUserProvidedServiceInstanceId(this.cloudFoundryClient, instanceName, spaceId),
                createRouteId(this.cloudFoundryClient, domainId, null, path, spaceId))
            ))
            .flatMap(function((instanceId, routeId) -> requestAssociateRoute(this.cloudFoundryClient, instanceId, routeId)
                .thenReturn(instanceId)))
            .flatMapMany(instanceId -> Mono.zip(
                Mono.just(instanceId),
                PaginationUtils.requestClientV2Resources(page -> this.cloudFoundryClient.userProvidedServiceInstances()
                    .listRoutes(ListUserProvidedServiceInstanceRoutesRequest.builder()
                        .page(page)
                        .path(path)
                        .userProvidedServiceInstanceId(instanceId)
                        .build()))
                    .map(resource -> ResourceUtils.getEntity(resource).getServiceInstanceId())
                    .single()))
            .as(StepVerifier::create)
            .consumeNextWith(tupleEquality())
            .expectComplete()
            .verify(Duration.ofMinutes(5));
    }

    @Test
    public void listRoutesFilterByPort() {
        String domainName = this.nameFactory.getDomainName();
        String instanceName = this.nameFactory.getServiceInstanceName();
        Integer port = this.nameFactory.getPort();

        Mono.zip(
            getRouterGroupId(this.routingClient, DEFAULT_ROUTER_GROUP)
                .flatMap(routerGroupId -> createTcpDomainId(this.cloudFoundryClient, domainName, routerGroupId)),
            this.spaceId
        )
            .flatMap(function((domainId, spaceId) -> Mono.zip(
                createUserProvidedServiceInstanceId(this.cloudFoundryClient, instanceName, spaceId),
                createRouteId(this.cloudFoundryClient, domainId, port, spaceId))
            ))
            .flatMap(function((instanceId, routeId) -> requestAssociateRoute(this.cloudFoundryClient, instanceId, routeId)
                .thenReturn(instanceId)))
            .flatMapMany(instanceId -> Mono.zip(
                Mono.just(instanceId),
                PaginationUtils.requestClientV2Resources(page -> this.cloudFoundryClient.userProvidedServiceInstances()
                    .listRoutes(ListUserProvidedServiceInstanceRoutesRequest.builder()
                        .page(page)
                        .port(port.toString())
                        .userProvidedServiceInstanceId(instanceId)
                        .build()))
                    .map(resource -> ResourceUtils.getEntity(resource).getServiceInstanceId())
                    .single()))
            .as(StepVerifier::create)
            .consumeNextWith(tupleEquality())
            .expectComplete()
            .verify(Duration.ofMinutes(5));
    }

    @Test
    public void listServiceBindings() {
        String applicationName = this.nameFactory.getApplicationName();
        String instanceName = this.nameFactory.getServiceInstanceName();

        this.spaceId
            .flatMap(spaceId -> Mono.zip(
                createApplicationId(this.cloudFoundryClient, applicationName, spaceId),
                createUserProvidedServiceInstanceId(this.cloudFoundryClient, instanceName, spaceId)
            ))
            .delayUntil(function((applicationId, instanceId) -> this.cloudFoundryClient.serviceBindingsV2()
                .create(CreateServiceBindingRequest.builder()
                    .applicationId(applicationId)
                    .serviceInstanceId(instanceId)
                    .build())))
            .flatMap(function((applicationId, instanceId) -> Mono.zip(
                Mono.just(applicationId),
                Mono.just(instanceId),
                PaginationUtils
                    .requestClientV2Resources(page -> this.cloudFoundryClient.userProvidedServiceInstances()
                        .listServiceBindings(ListUserProvidedServiceInstanceServiceBindingsRequest.builder()
                            .applicationId(applicationId)
                            .page(page)
                            .userProvidedServiceInstanceId(instanceId)
                            .build()))
                    .single())))
            .as(StepVerifier::create)
            .consumeNextWith(serviceBindingEquality())
            .expectComplete()
            .verify(Duration.ofMinutes(5));
    }

    @Test
    public void update() {
        String instanceName = this.nameFactory.getServiceInstanceName();
        String newInstanceName = this.nameFactory.getServiceInstanceName();

        this.spaceId
            .flatMap(spaceId -> createUserProvidedServiceInstanceId(this.cloudFoundryClient, instanceName, spaceId))
            .flatMap(instanceId -> Mono.zip(
                Mono.just(instanceId),
                this.cloudFoundryClient.userProvidedServiceInstances()
                    .update(UpdateUserProvidedServiceInstanceRequest.builder()
                        .userProvidedServiceInstanceId(instanceId)
                        .name(newInstanceName)
                        .credential("test-cred", "some value")
                        .build())
                    .map(UpdateUserProvidedServiceInstanceResponse::getEntity)
            ))
            .flatMap(function((instanceId, entity1) -> Mono.zip(
                Mono.just(entity1),
                this.cloudFoundryClient.userProvidedServiceInstances()
                    .update(UpdateUserProvidedServiceInstanceRequest.builder()
                        .userProvidedServiceInstanceId(instanceId)
                        .credentials(Collections.emptyMap())
                        .build())
                    .map(UpdateUserProvidedServiceInstanceResponse::getEntity)
            )))
            .as(StepVerifier::create)
            .consumeNextWith(consumer((entity1, entity2) -> {
                assertThat(entity1.getName()).isEqualTo(newInstanceName);
                assertThat(entity1.getCredentials()).containsEntry("test-cred", "some value");
                assertThat(entity2.getCredentials()).isEmpty();
            }))
            .expectComplete()
            .verify(Duration.ofMinutes(5));
    }

    private static Mono<String> createApplicationId(CloudFoundryClient cloudFoundryClient, String applicationName, String spaceId) {
        return requestCreateApplication(cloudFoundryClient, spaceId, applicationName)
            .map(ResourceUtils::getId);
    }

    private static Mono<String> createPrivateDomainId(CloudFoundryClient cloudFoundryClient, String name, String organizationId) {
        return requestCreatePrivateDomain(cloudFoundryClient, name, organizationId)
            .map(ResourceUtils::getId);
    }

    private static Mono<String> createRouteId(CloudFoundryClient cloudFoundryClient, String domainId, String hostName, String path, String spaceId) {
        return requestCreateRoute(cloudFoundryClient, domainId, hostName, path, spaceId)
            .map(ResourceUtils::getId);
    }

    private static Mono<String> createRouteId(CloudFoundryClient cloudFoundryClient, String domainId, Integer port, String spaceId) {
        return requestCreateRoute(cloudFoundryClient, domainId, port, spaceId)
            .map(ResourceUtils::getId);
    }

    private static Mono<String> createTcpDomainId(CloudFoundryClient cloudFoundryClient, String name, String routerGroupId) {
        return requestCreateTcpDomain(cloudFoundryClient, name, routerGroupId)
            .map(ResourceUtils::getId);
    }

    private static Mono<String> createUserProvidedServiceInstanceId(CloudFoundryClient cloudFoundryClient, String instanceName, String spaceId) {
        return requestCreateUserProvidedServiceInstance(cloudFoundryClient, instanceName, spaceId)
            .map(ResourceUtils::getId);
    }

    private static Mono<String> getRouterGroupId(RoutingClient routingClient, String routerGroupName) {
        return requestListRouterGroups(routingClient)
            .flatMapIterable(ListRouterGroupsResponse::getRouterGroups)
            .filter(group -> routerGroupName.equals(group.getName()))
            .single()
            .map(RouterGroup::getRouterGroupId);
    }

    private static Mono<AssociateUserProvidedServiceInstanceRouteResponse> requestAssociateRoute(CloudFoundryClient cloudFoundryClient, String instanceId, String routeId) {
        return cloudFoundryClient.userProvidedServiceInstances()
            .associateRoute(AssociateUserProvidedServiceInstanceRouteRequest.builder()
                .routeId(routeId)
                .userProvidedServiceInstanceId(instanceId)
                .build());
    }

    private static Mono<CreateApplicationResponse> requestCreateApplication(CloudFoundryClient cloudFoundryClient, String spaceId, String applicationName) {
        return cloudFoundryClient.applicationsV2()
            .create(CreateApplicationRequest.builder()
                .name(applicationName)
                .spaceId(spaceId)
                .build());
    }

    private static Mono<CreatePrivateDomainResponse> requestCreatePrivateDomain(CloudFoundryClient cloudFoundryClient, String name, String organizationId) {
        return cloudFoundryClient.privateDomains()
            .create(CreatePrivateDomainRequest.builder()
                .name(name)
                .owningOrganizationId(organizationId)
                .build());
    }

    private static Mono<CreateRouteResponse> requestCreateRoute(CloudFoundryClient cloudFoundryClient, String domainId, String hostName, String path, String spaceId) {
        return cloudFoundryClient.routes()
            .create(CreateRouteRequest.builder()
                .domainId(domainId)
                .host(hostName)
                .path(path)
                .spaceId(spaceId)
                .build());
    }

    private static Mono<CreateRouteResponse> requestCreateRoute(CloudFoundryClient cloudFoundryClient, String domainId, Integer port, String spaceId) {
        return cloudFoundryClient.routes()
            .create(CreateRouteRequest.builder()
                .domainId(domainId)
                .port(port)
                .spaceId(spaceId)
                .build());
    }

    private static Mono<CreateSharedDomainResponse> requestCreateTcpDomain(CloudFoundryClient cloudFoundryClient, String name, String routerGroupId) {
        return cloudFoundryClient.sharedDomains()
            .create(CreateSharedDomainRequest.builder()
                .name(name)
                .routerGroupId(routerGroupId)
                .build());
    }

    private static Mono<CreateUserProvidedServiceInstanceResponse> requestCreateUserProvidedServiceInstance(CloudFoundryClient cloudFoundryClient, String instanceName, String spaceId) {
        return cloudFoundryClient.userProvidedServiceInstances()
            .create(CreateUserProvidedServiceInstanceRequest.builder()
                .name(instanceName)
                .routeServiceUrl("https://test.url")
                .spaceId(spaceId)
                .build());
    }

    private static Mono<ListRouterGroupsResponse> requestListRouterGroups(RoutingClient routingClient) {
        return routingClient.routerGroups()
            .list(ListRouterGroupsRequest.builder()
                .build());
    }

    private static Flux<UserProvidedServiceInstanceResource> requestListUserProvidedServiceInstances(CloudFoundryClient cloudFoundryClient, String instanceName) {
        return PaginationUtils
            .requestClientV2Resources(page -> cloudFoundryClient.userProvidedServiceInstances()
                .list(ListUserProvidedServiceInstancesRequest.builder()
                    .name(instanceName)
                    .page(page)
                    .build()));
    }

    private static Consumer<Tuple3<String, String, ServiceBindingResource>> serviceBindingEquality() {
        return consumer((applicationId, instanceId, resource) -> {
            assertThat(resource.getEntity().getApplicationId()).isEqualTo(applicationId);
            assertThat(resource.getEntity().getServiceInstanceId()).isEqualTo(instanceId);
        });
    }

}<|MERGE_RESOLUTION|>--- conflicted
+++ resolved
@@ -245,45 +245,6 @@
             .verify(Duration.ofMinutes(5));
     }
 
-<<<<<<< HEAD
-    //TODO: Await https://github.com/cloudfoundry/cloud_controller_ng/issues/900
-    @Ignore("Await https://github.com/cloudfoundry/cloud_controller_ng/issues/900")
-    @Test
-    public void listRoutesFilterByOrganizationId() {
-        String domainName = this.nameFactory.getDomainName();
-        String instanceName = this.nameFactory.getServiceInstanceName();
-
-        Mono.zip(
-            this.organizationId
-                .flatMap(organizationId -> createPrivateDomainId(this.cloudFoundryClient, domainName, organizationId)),
-            this.organizationId,
-            this.spaceId
-        )
-            .flatMap(function((domainId, organizationId, spaceId) -> Mono.zip(
-                createUserProvidedServiceInstanceId(this.cloudFoundryClient, instanceName, spaceId),
-                Mono.just(organizationId),
-                createRouteId(this.cloudFoundryClient, domainId, null, null, spaceId))
-            ))
-            .flatMap(function((instanceId, organizationId, routeId) -> requestAssociateRoute(this.cloudFoundryClient, instanceId, routeId)
-                .thenReturn(Tuples.of(instanceId, organizationId))))
-            .flatMapMany(function((instanceId, organizationId) -> Mono.zip(
-                Mono.just(instanceId),
-                PaginationUtils.requestClientV2Resources(page -> this.cloudFoundryClient.userProvidedServiceInstances()
-                    .listRoutes(ListUserProvidedServiceInstanceRoutesRequest.builder()
-                        .organizationId(organizationId)
-                        .page(page)
-                        .userProvidedServiceInstanceId(instanceId)
-                        .build()))
-                    .map(resource -> ResourceUtils.getEntity(resource).getServiceInstanceId())
-                    .single())))
-            .as(StepVerifier::create)
-            .consumeNextWith(tupleEquality())
-            .expectComplete()
-            .verify(Duration.ofMinutes(5));
-    }
-
-=======
->>>>>>> 5c18a9b8
     @Test
     public void listRoutesFilterByPath() {
         String domainName = this.nameFactory.getDomainName();
