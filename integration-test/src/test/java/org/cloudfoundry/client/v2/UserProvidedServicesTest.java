/*
 * Copyright 2013-2017 the original author or authors.
 *
 * Licensed under the Apache License, Version 2.0 (the "License");
 * you may not use this file except in compliance with the License.
 * You may obtain a copy of the License at
 *
 *      http://www.apache.org/licenses/LICENSE-2.0
 *
 * Unless required by applicable law or agreed to in writing, software
 * distributed under the License is distributed on an "AS IS" BASIS,
 * WITHOUT WARRANTIES OR CONDITIONS OF ANY KIND, either express or implied.
 * See the License for the specific language governing permissions and
 * limitations under the License.
 */

package org.cloudfoundry.client.v2;

import org.cloudfoundry.AbstractIntegrationTest;
import org.cloudfoundry.client.CloudFoundryClient;
import org.cloudfoundry.client.v2.applications.CreateApplicationRequest;
import org.cloudfoundry.client.v2.applications.CreateApplicationResponse;
import org.cloudfoundry.client.v2.servicebindings.CreateServiceBindingRequest;
import org.cloudfoundry.client.v2.servicebindings.ServiceBindingResource;
import org.cloudfoundry.client.v2.userprovidedserviceinstances.CreateUserProvidedServiceInstanceRequest;
import org.cloudfoundry.client.v2.userprovidedserviceinstances.CreateUserProvidedServiceInstanceResponse;
import org.cloudfoundry.client.v2.userprovidedserviceinstances.DeleteUserProvidedServiceInstanceRequest;
import org.cloudfoundry.client.v2.userprovidedserviceinstances.GetUserProvidedServiceInstanceRequest;
import org.cloudfoundry.client.v2.userprovidedserviceinstances.ListUserProvidedServiceInstanceServiceBindingsRequest;
import org.cloudfoundry.client.v2.userprovidedserviceinstances.ListUserProvidedServiceInstancesRequest;
import org.cloudfoundry.client.v2.userprovidedserviceinstances.UpdateUserProvidedServiceInstanceRequest;
import org.cloudfoundry.client.v2.userprovidedserviceinstances.UpdateUserProvidedServiceInstanceResponse;
import org.cloudfoundry.client.v2.userprovidedserviceinstances.UserProvidedServiceInstanceResource;
import org.cloudfoundry.util.PaginationUtils;
import org.cloudfoundry.util.ResourceUtils;
import org.junit.Ignore;
import org.junit.Test;
import org.springframework.beans.factory.annotation.Autowired;
import reactor.core.publisher.Flux;
import reactor.core.publisher.Mono;
import reactor.test.StepVerifier;
import reactor.util.function.Tuple3;

import java.time.Duration;
import java.util.Collections;
import java.util.concurrent.TimeoutException;
import java.util.function.Consumer;

import static org.assertj.core.api.Assertions.assertThat;
import static org.cloudfoundry.util.tuple.TupleUtils.consumer;
import static org.cloudfoundry.util.tuple.TupleUtils.function;

public final class UserProvidedServicesTest extends AbstractIntegrationTest {

    @Autowired
    private CloudFoundryClient cloudFoundryClient;

    @Autowired
    private Mono<String> spaceId;

    @Test
    public void create() throws TimeoutException, InterruptedException {
        String instanceName = this.nameFactory.getServiceInstanceName();

        this.spaceId
            .flatMap(spaceId -> this.cloudFoundryClient.userProvidedServiceInstances()
                .create(CreateUserProvidedServiceInstanceRequest.builder()
                    .name(instanceName)
                    .spaceId(spaceId)
                    .build()))
            .map(response -> ResourceUtils.getEntity(response).getName())
            .as(StepVerifier::create)
            .expectNext(instanceName)
            .expectComplete()
            .verify(Duration.ofMinutes(5));
    }

    @Test
    public void delete() throws TimeoutException, InterruptedException {
        String instanceName = this.nameFactory.getServiceInstanceName();

        this.spaceId
<<<<<<< HEAD
            .flatMap(spaceId -> getCreateUserProvidedServiceInstanceId(this.cloudFoundryClient, instanceName, spaceId))
            .flatMap(instanceId -> this.cloudFoundryClient.userProvidedServiceInstances()
=======
            .then(spaceId -> createUserProvidedServiceInstanceId(this.cloudFoundryClient, instanceName, spaceId))
            .then(instanceId -> this.cloudFoundryClient.userProvidedServiceInstances()
>>>>>>> 1843ba26
                .delete(DeleteUserProvidedServiceInstanceRequest.builder()
                    .userProvidedServiceInstanceId(instanceId)
                    .build()))
            .thenMany(requestListUserProvidedServiceInstances(this.cloudFoundryClient, instanceName))
            .as(StepVerifier::create)
            .expectComplete()
            .verify(Duration.ofMinutes(5));
    }

    @Test
    public void get() throws TimeoutException, InterruptedException {
        String instanceName = this.nameFactory.getServiceInstanceName();

        this.spaceId
<<<<<<< HEAD
            .flatMap(spaceId -> getCreateUserProvidedServiceInstanceId(this.cloudFoundryClient, instanceName, spaceId))
            .flatMap(instanceId -> this.cloudFoundryClient.userProvidedServiceInstances()
=======
            .then(spaceId -> createUserProvidedServiceInstanceId(this.cloudFoundryClient, instanceName, spaceId))
            .then(instanceId -> this.cloudFoundryClient.userProvidedServiceInstances()
>>>>>>> 1843ba26
                .get(GetUserProvidedServiceInstanceRequest.builder()
                    .userProvidedServiceInstanceId(instanceId)
                    .build()))
            .map(response -> ResourceUtils.getEntity(response).getName())
            .as(StepVerifier::create)
            .expectNext(instanceName)
            .expectComplete()
            .verify(Duration.ofMinutes(5));
    }

    @Test
    public void list() throws TimeoutException, InterruptedException {
        String instanceName = this.nameFactory.getServiceInstanceName();

        this.spaceId
            .flatMap(spaceId -> requestCreateUserProvidedServiceInstance(this.cloudFoundryClient, instanceName, spaceId))
            .thenMany(PaginationUtils
                .requestClientV2Resources(page -> this.cloudFoundryClient.userProvidedServiceInstances()
                    .list(ListUserProvidedServiceInstancesRequest.builder()
                        .name(instanceName)
                        .page(page)
                        .build())))
            .single()
            .map(response -> ResourceUtils.getEntity(response).getName())
            .as(StepVerifier::create)
            .expectNext(instanceName)
            .expectComplete()
            .verify(Duration.ofMinutes(5));
    }

    //TODO - Ready to implement, see https://github.com/cloudfoundry/cf-java-client/issues/812
    @Ignore("Ready to implement, see https://github.com/cloudfoundry/cf-java-client/issues/812")
    @Test
    public void listRoutes() throws TimeoutException, InterruptedException {
    }

    @Test
    public void listServiceBindings() throws TimeoutException, InterruptedException {
        String applicationName = this.nameFactory.getApplicationName();
        String instanceName = this.nameFactory.getServiceInstanceName();

        this.spaceId
<<<<<<< HEAD
            .flatMap(spaceId -> Mono.zip(
                getCreateApplicationId(this.cloudFoundryClient, applicationName, spaceId),
                getCreateUserProvidedServiceInstanceId(this.cloudFoundryClient, instanceName, spaceId)
=======
            .then(spaceId -> Mono.when(
                createApplicationId(this.cloudFoundryClient, applicationName, spaceId),
                createUserProvidedServiceInstanceId(this.cloudFoundryClient, instanceName, spaceId)
>>>>>>> 1843ba26
            ))
            .delayUntil(function((applicationId, instanceId) -> this.cloudFoundryClient.serviceBindingsV2()
                .create(CreateServiceBindingRequest.builder()
                    .applicationId(applicationId)
                    .serviceInstanceId(instanceId)
                    .build())))
            .flatMap(function((applicationId, instanceId) -> Mono.zip(
                    Mono.just(applicationId),
                    Mono.just(instanceId),
                    PaginationUtils
                        .requestClientV2Resources(page -> this.cloudFoundryClient.userProvidedServiceInstances()
                            .listServiceBindings(ListUserProvidedServiceInstanceServiceBindingsRequest.builder()
                                .applicationId(applicationId)
                                .page(page)
                                .userProvidedServiceInstanceId(instanceId)
                                .build()))
                        .single())))
            .as(StepVerifier::create)
            .consumeNextWith(serviceBindingEquality())
            .expectComplete()
            .verify(Duration.ofMinutes(5));
    }

    @Test
    public void update() throws TimeoutException, InterruptedException {
        String instanceName = this.nameFactory.getServiceInstanceName();
        String newInstanceName = this.nameFactory.getServiceInstanceName();

        this.spaceId
<<<<<<< HEAD
            .flatMap(spaceId -> getCreateUserProvidedServiceInstanceId(this.cloudFoundryClient, instanceName, spaceId))
            .flatMap(instanceId -> Mono.zip(
=======
            .then(spaceId -> createUserProvidedServiceInstanceId(this.cloudFoundryClient, instanceName, spaceId))
            .then(instanceId -> Mono
                .when(
>>>>>>> 1843ba26
                    Mono.just(instanceId),
                    this.cloudFoundryClient.userProvidedServiceInstances()
                        .update(UpdateUserProvidedServiceInstanceRequest.builder()
                            .userProvidedServiceInstanceId(instanceId)
                            .name(newInstanceName)
                            .credential("test-cred", "some value")
                            .build())
                        .map(UpdateUserProvidedServiceInstanceResponse::getEntity)
                ))
            .flatMap(function((instanceId, entity1) -> Mono.zip(
                    Mono.just(entity1),
                    this.cloudFoundryClient.userProvidedServiceInstances()
                        .update(UpdateUserProvidedServiceInstanceRequest.builder()
                            .userProvidedServiceInstanceId(instanceId)
                            .credentials(Collections.emptyMap())
                            .build())
                        .map(UpdateUserProvidedServiceInstanceResponse::getEntity)
                )))
            .as(StepVerifier::create)
            .consumeNextWith(consumer((entity1, entity2) -> {
                assertThat(entity1.getName()).isEqualTo(newInstanceName);
                assertThat(entity1.getCredentials()).containsEntry("test-cred", "some value");
                assertThat(entity2.getCredentials()).isEmpty();
            }))
            .expectComplete()
            .verify(Duration.ofMinutes(5));
    }

    private static Mono<String> createApplicationId(CloudFoundryClient cloudFoundryClient, String applicationName, String spaceId) {
        return requestCreateApplication(cloudFoundryClient, spaceId, applicationName)
            .map(ResourceUtils::getId);
    }

    private static Mono<String> createUserProvidedServiceInstanceId(CloudFoundryClient cloudFoundryClient, String instanceName, String spaceId) {
        return requestCreateUserProvidedServiceInstance(cloudFoundryClient, instanceName, spaceId)
            .map(ResourceUtils::getId);
    }

    private static Mono<CreateApplicationResponse> requestCreateApplication(CloudFoundryClient cloudFoundryClient, String spaceId, String applicationName) {
        return cloudFoundryClient.applicationsV2()
            .create(CreateApplicationRequest.builder()
                .name(applicationName)
                .spaceId(spaceId)
                .build());
    }

    private static Mono<CreateUserProvidedServiceInstanceResponse> requestCreateUserProvidedServiceInstance(CloudFoundryClient cloudFoundryClient, String instanceName, String spaceId) {
        return cloudFoundryClient.userProvidedServiceInstances()
            .create(CreateUserProvidedServiceInstanceRequest.builder()
                .name(instanceName)
                .spaceId(spaceId)
                .build());
    }

    private static Flux<UserProvidedServiceInstanceResource> requestListUserProvidedServiceInstances(CloudFoundryClient cloudFoundryClient, String instanceName) {
        return PaginationUtils
            .requestClientV2Resources(page -> cloudFoundryClient.userProvidedServiceInstances()
                .list(ListUserProvidedServiceInstancesRequest.builder()
                    .name(instanceName)
                    .page(page)
                    .build()));
    }

    private static Consumer<Tuple3<String, String, ServiceBindingResource>> serviceBindingEquality() {
        return consumer((applicationId, instanceId, resource) -> {
            assertThat(resource.getEntity().getApplicationId()).isEqualTo(applicationId);
            assertThat(resource.getEntity().getServiceInstanceId()).isEqualTo(instanceId);
        });
    }

}<|MERGE_RESOLUTION|>--- conflicted
+++ resolved
@@ -80,13 +80,8 @@
         String instanceName = this.nameFactory.getServiceInstanceName();
 
         this.spaceId
-<<<<<<< HEAD
-            .flatMap(spaceId -> getCreateUserProvidedServiceInstanceId(this.cloudFoundryClient, instanceName, spaceId))
+            .flatMap(spaceId -> createUserProvidedServiceInstanceId(this.cloudFoundryClient, instanceName, spaceId))
             .flatMap(instanceId -> this.cloudFoundryClient.userProvidedServiceInstances()
-=======
-            .then(spaceId -> createUserProvidedServiceInstanceId(this.cloudFoundryClient, instanceName, spaceId))
-            .then(instanceId -> this.cloudFoundryClient.userProvidedServiceInstances()
->>>>>>> 1843ba26
                 .delete(DeleteUserProvidedServiceInstanceRequest.builder()
                     .userProvidedServiceInstanceId(instanceId)
                     .build()))
@@ -101,13 +96,8 @@
         String instanceName = this.nameFactory.getServiceInstanceName();
 
         this.spaceId
-<<<<<<< HEAD
-            .flatMap(spaceId -> getCreateUserProvidedServiceInstanceId(this.cloudFoundryClient, instanceName, spaceId))
+            .flatMap(spaceId -> createUserProvidedServiceInstanceId(this.cloudFoundryClient, instanceName, spaceId))
             .flatMap(instanceId -> this.cloudFoundryClient.userProvidedServiceInstances()
-=======
-            .then(spaceId -> createUserProvidedServiceInstanceId(this.cloudFoundryClient, instanceName, spaceId))
-            .then(instanceId -> this.cloudFoundryClient.userProvidedServiceInstances()
->>>>>>> 1843ba26
                 .get(GetUserProvidedServiceInstanceRequest.builder()
                     .userProvidedServiceInstanceId(instanceId)
                     .build()))
@@ -150,15 +140,9 @@
         String instanceName = this.nameFactory.getServiceInstanceName();
 
         this.spaceId
-<<<<<<< HEAD
             .flatMap(spaceId -> Mono.zip(
-                getCreateApplicationId(this.cloudFoundryClient, applicationName, spaceId),
-                getCreateUserProvidedServiceInstanceId(this.cloudFoundryClient, instanceName, spaceId)
-=======
-            .then(spaceId -> Mono.when(
                 createApplicationId(this.cloudFoundryClient, applicationName, spaceId),
                 createUserProvidedServiceInstanceId(this.cloudFoundryClient, instanceName, spaceId)
->>>>>>> 1843ba26
             ))
             .delayUntil(function((applicationId, instanceId) -> this.cloudFoundryClient.serviceBindingsV2()
                 .create(CreateServiceBindingRequest.builder()
@@ -166,16 +150,16 @@
                     .serviceInstanceId(instanceId)
                     .build())))
             .flatMap(function((applicationId, instanceId) -> Mono.zip(
-                    Mono.just(applicationId),
-                    Mono.just(instanceId),
-                    PaginationUtils
-                        .requestClientV2Resources(page -> this.cloudFoundryClient.userProvidedServiceInstances()
-                            .listServiceBindings(ListUserProvidedServiceInstanceServiceBindingsRequest.builder()
-                                .applicationId(applicationId)
-                                .page(page)
-                                .userProvidedServiceInstanceId(instanceId)
-                                .build()))
-                        .single())))
+                Mono.just(applicationId),
+                Mono.just(instanceId),
+                PaginationUtils
+                    .requestClientV2Resources(page -> this.cloudFoundryClient.userProvidedServiceInstances()
+                        .listServiceBindings(ListUserProvidedServiceInstanceServiceBindingsRequest.builder()
+                            .applicationId(applicationId)
+                            .page(page)
+                            .userProvidedServiceInstanceId(instanceId)
+                            .build()))
+                    .single())))
             .as(StepVerifier::create)
             .consumeNextWith(serviceBindingEquality())
             .expectComplete()
@@ -188,32 +172,26 @@
         String newInstanceName = this.nameFactory.getServiceInstanceName();
 
         this.spaceId
-<<<<<<< HEAD
-            .flatMap(spaceId -> getCreateUserProvidedServiceInstanceId(this.cloudFoundryClient, instanceName, spaceId))
+            .flatMap(spaceId -> createUserProvidedServiceInstanceId(this.cloudFoundryClient, instanceName, spaceId))
             .flatMap(instanceId -> Mono.zip(
-=======
-            .then(spaceId -> createUserProvidedServiceInstanceId(this.cloudFoundryClient, instanceName, spaceId))
-            .then(instanceId -> Mono
-                .when(
->>>>>>> 1843ba26
-                    Mono.just(instanceId),
-                    this.cloudFoundryClient.userProvidedServiceInstances()
-                        .update(UpdateUserProvidedServiceInstanceRequest.builder()
-                            .userProvidedServiceInstanceId(instanceId)
-                            .name(newInstanceName)
-                            .credential("test-cred", "some value")
-                            .build())
-                        .map(UpdateUserProvidedServiceInstanceResponse::getEntity)
-                ))
+                Mono.just(instanceId),
+                this.cloudFoundryClient.userProvidedServiceInstances()
+                    .update(UpdateUserProvidedServiceInstanceRequest.builder()
+                        .userProvidedServiceInstanceId(instanceId)
+                        .name(newInstanceName)
+                        .credential("test-cred", "some value")
+                        .build())
+                    .map(UpdateUserProvidedServiceInstanceResponse::getEntity)
+            ))
             .flatMap(function((instanceId, entity1) -> Mono.zip(
-                    Mono.just(entity1),
-                    this.cloudFoundryClient.userProvidedServiceInstances()
-                        .update(UpdateUserProvidedServiceInstanceRequest.builder()
-                            .userProvidedServiceInstanceId(instanceId)
-                            .credentials(Collections.emptyMap())
-                            .build())
-                        .map(UpdateUserProvidedServiceInstanceResponse::getEntity)
-                )))
+                Mono.just(entity1),
+                this.cloudFoundryClient.userProvidedServiceInstances()
+                    .update(UpdateUserProvidedServiceInstanceRequest.builder()
+                        .userProvidedServiceInstanceId(instanceId)
+                        .credentials(Collections.emptyMap())
+                        .build())
+                    .map(UpdateUserProvidedServiceInstanceResponse::getEntity)
+            )))
             .as(StepVerifier::create)
             .consumeNextWith(consumer((entity1, entity2) -> {
                 assertThat(entity1.getName()).isEqualTo(newInstanceName);
