--- conflicted
+++ resolved
@@ -179,18 +179,8 @@
                     .flatMap(organizationId -> createPrivateDomainId(this.cloudFoundryClient, domainName, organizationId)),
                 this.spaceId
             )
-<<<<<<< HEAD
-            .delayUntil(function((domainId, spaceId) -> this.cloudFoundryClient.routes()
-                .create(CreateRouteRequest.builder()
-                    .domainId(domainId)
-                    .host(hostName)
-                    .spaceId(spaceId)
-                    .build())))
+            .delayUntil(function((domainId, spaceId) -> requestCreateRoute(this.cloudFoundryClient, domainId, hostName, spaceId)))
             .flatMap(function((domainId, spaceId) -> this.cloudFoundryClient.routes()
-=======
-            .as(thenKeep(function((domainId, spaceId) -> requestCreateRoute(this.cloudFoundryClient, domainId, hostName, spaceId))))
-            .then(function((domainId, spaceId) -> this.cloudFoundryClient.routes()
->>>>>>> 7bd78e3a
                 .exists(RouteExistsRequest.builder()
                     .domainId(domainId)
                     .host(hostName)
@@ -477,16 +467,7 @@
                     .flatMap(organizationId -> createPrivateDomainId(this.cloudFoundryClient, domainName, organizationId)),
                 this.spaceId
             )
-<<<<<<< HEAD
-            .flatMap(function((domainId, spaceId) -> this.cloudFoundryClient.routes()
-                .create(CreateRouteRequest.builder()
-                    .domainId(domainId)
-                    .host(host)
-                    .spaceId(spaceId)
-                    .build())))
-=======
-            .then(function((domainId, spaceId) -> requestCreateRoute(this.cloudFoundryClient, domainId, host, spaceId)))
->>>>>>> 7bd78e3a
+            .flatMap(function((domainId, spaceId) -> requestCreateRoute(this.cloudFoundryClient, domainId, host, spaceId)))
             .flatMapMany(response -> PaginationUtils
                 .requestClientV2Resources(page -> this.cloudFoundryClient.routes()
                     .list(ListRoutesRequest.builder()
@@ -561,14 +542,14 @@
         Mono
             .when(
                 this.organizationId
-                    .then(organizationId -> createPrivateDomainId(this.cloudFoundryClient, domainName, organizationId)),
-                this.spaceId
-            )
-            .then(function((domainId, spaceId) -> Mono.when(
+                    .flatMap(organizationId -> createPrivateDomainId(this.cloudFoundryClient, domainName, organizationId)),
+                this.spaceId
+            )
+            .flatMap(function((domainId, spaceId) -> Mono.when(
                 createApplicationId(this.cloudFoundryClient, spaceId, applicationName, null),
                 createRouteId(this.cloudFoundryClient, domainId, spaceId)
             )))
-            .as(thenKeep(function((applicationId, routeId) -> requestCreateRouteMapping(this.cloudFoundryClient, applicationId, routeId))))
+            .delayUntil(function((applicationId, routeId) -> requestCreateRouteMapping(this.cloudFoundryClient, applicationId, routeId)))
             .flatMapMany(function((applicationId, routeId) -> Mono.when(
                 Mono.just(applicationId),
                 PaginationUtils
@@ -593,14 +574,14 @@
         Mono
             .when(
                 this.organizationId
-                    .then(organizationId -> createPrivateDomainId(this.cloudFoundryClient, domainName, organizationId)),
-                this.spaceId
-            )
-            .then(function((domainId, spaceId) -> Mono.when(
+                    .flatMap(organizationId -> createPrivateDomainId(this.cloudFoundryClient, domainName, organizationId)),
+                this.spaceId
+            )
+            .flatMap(function((domainId, spaceId) -> Mono.when(
                 createApplicationId(this.cloudFoundryClient, spaceId, applicationName, null),
                 createRouteId(this.cloudFoundryClient, domainId, spaceId)
             )))
-            .as(thenKeep(function((applicationId, routeId) -> requestCreateRouteMapping(this.cloudFoundryClient, applicationId, routeId))))
+            .delayUntil(function((applicationId, routeId) -> requestCreateRouteMapping(this.cloudFoundryClient, applicationId, routeId)))
             .flatMapMany(function((applicationId, routeId) -> Mono.when(
                 Mono.just(applicationId),
                 PaginationUtils
