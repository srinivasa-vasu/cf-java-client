/*
 * Copyright 2013-2018 the original author or authors.
 *
 * Licensed under the Apache License, Version 2.0 (the "License");
 * you may not use this file except in compliance with the License.
 * You may obtain a copy of the License at
 *
 *      http://www.apache.org/licenses/LICENSE-2.0
 *
 * Unless required by applicable law or agreed to in writing, software
 * distributed under the License is distributed on an "AS IS" BASIS,
 * WITHOUT WARRANTIES OR CONDITIONS OF ANY KIND, either express or implied.
 * See the License for the specific language governing permissions and
 * limitations under the License.
 */

package org.cloudfoundry.client.v2;

import org.cloudfoundry.AbstractIntegrationTest;
import org.cloudfoundry.client.CloudFoundryClient;
import org.cloudfoundry.client.v2.serviceinstances.CreateServiceInstanceRequest;
import org.cloudfoundry.client.v2.serviceinstances.CreateServiceInstanceResponse;
import org.cloudfoundry.client.v2.servicekeys.CreateServiceKeyRequest;
import org.cloudfoundry.client.v2.servicekeys.CreateServiceKeyResponse;
import org.cloudfoundry.client.v2.servicekeys.DeleteServiceKeyRequest;
import org.cloudfoundry.client.v2.servicekeys.GetServiceKeyRequest;
import org.cloudfoundry.client.v2.servicekeys.GetServiceKeyResponse;
import org.cloudfoundry.client.v2.servicekeys.ListServiceKeysRequest;
import org.cloudfoundry.client.v2.servicekeys.ServiceKeyResource;
import org.cloudfoundry.client.v2.serviceplans.ListServicePlansRequest;
import org.cloudfoundry.client.v2.serviceplans.ServicePlanResource;
import org.cloudfoundry.client.v2.services.ListServicesRequest;
import org.cloudfoundry.client.v2.services.ServiceResource;
import org.cloudfoundry.util.PaginationUtils;
import org.cloudfoundry.util.ResourceUtils;
import org.junit.Test;
import org.springframework.beans.factory.annotation.Autowired;
import reactor.core.publisher.Flux;
import reactor.core.publisher.Mono;
import reactor.test.StepVerifier;

import java.time.Duration;

import static org.cloudfoundry.util.tuple.TupleUtils.function;

public final class ServiceKeysTest extends AbstractIntegrationTest {

    @Autowired
    private CloudFoundryClient cloudFoundryClient;

    @Autowired
    private Mono<String> serviceBrokerId;

    @Autowired
    private String serviceName;

    @Autowired
    private Mono<String> spaceId;

    @SuppressWarnings("unchecked")
    @Test
    public void create() {
        String serviceInstanceName = this.nameFactory.getServiceInstanceName();
        String serviceKeyName = this.nameFactory.getServiceKeyName();

<<<<<<< HEAD
        Mono
            .zip(this.serviceBrokerId, this.spaceId)
            .flatMap(function((serviceBrokerId, spaceId) -> createServiceInstanceId(this.cloudFoundryClient, serviceBrokerId, serviceInstanceName, spaceId)))
            .flatMap(serviceInstanceId -> this.cloudFoundryClient.serviceKeys()
=======
        Mono.when(this.serviceBrokerId, this.spaceId)
            .then(function((serviceBrokerId, spaceId) -> createServiceInstanceId(this.cloudFoundryClient, serviceBrokerId, serviceInstanceName, this.serviceName, spaceId)))
            .then(serviceInstanceId -> this.cloudFoundryClient.serviceKeys()
>>>>>>> 64769094
                .create(CreateServiceKeyRequest.builder()
                    .parameter("test-key", "test-value")
                    .name(serviceKeyName)
                    .serviceInstanceId(serviceInstanceId)
                    .build())
                .map(ResourceUtils::getId))
            .flatMap(serviceKeyId -> requestGetServiceKey(this.cloudFoundryClient, serviceKeyId))
            .map(response -> ResourceUtils.getEntity(response).getName())
            .as(StepVerifier::create)
            .expectNext(serviceKeyName)
            .expectComplete()
            .verify(Duration.ofMinutes(5));
    }

    @Test
    public void delete() {
        String serviceInstanceName = this.nameFactory.getServiceInstanceName();
        String serviceKeyName = this.nameFactory.getServiceKeyName();

<<<<<<< HEAD
        Mono
            .zip(this.serviceBrokerId, this.spaceId)
            .flatMap(function((serviceBrokerId, spaceId) -> createServiceInstanceId(this.cloudFoundryClient, serviceBrokerId, serviceInstanceName, spaceId)))
            .flatMap(serviceInstanceId -> createServiceKeyId(this.cloudFoundryClient, serviceInstanceId, serviceKeyName))
            .flatMap(serviceKeyId -> this.cloudFoundryClient.serviceKeys()
=======
        Mono.when(this.serviceBrokerId, this.spaceId)
            .then(function((serviceBrokerId, spaceId) -> createServiceInstanceId(this.cloudFoundryClient, serviceBrokerId, serviceInstanceName, this.serviceName, spaceId)))
            .then(serviceInstanceId -> createServiceKeyId(this.cloudFoundryClient, serviceInstanceId, serviceKeyName))
            .then(serviceKeyId -> this.cloudFoundryClient.serviceKeys()
>>>>>>> 64769094
                .delete(DeleteServiceKeyRequest.builder()
                    .serviceKeyId(serviceKeyId)
                    .build()))
            .thenMany(requestListServiceKeys(this.cloudFoundryClient))
            .filter(response -> serviceKeyName.equals(ResourceUtils.getEntity(response).getName()))
            .as(StepVerifier::create)
            .expectComplete()
            .verify(Duration.ofMinutes(5));
    }

    @Test
    public void get() {
        String serviceInstanceName = this.nameFactory.getServiceInstanceName();
        String serviceKeyName = this.nameFactory.getServiceKeyName();

<<<<<<< HEAD
        Mono
            .zip(this.serviceBrokerId, this.spaceId)
            .flatMap(function((serviceBrokerId, spaceId) -> createServiceInstanceId(this.cloudFoundryClient, serviceBrokerId, serviceInstanceName, spaceId)))
            .flatMap(serviceInstanceId -> createServiceKeyId(this.cloudFoundryClient, serviceInstanceId, serviceKeyName))
            .flatMap(serviceKeyId -> this.cloudFoundryClient.serviceKeys()
=======
        Mono.when(this.serviceBrokerId, this.spaceId)
            .then(function((serviceBrokerId, spaceId) -> createServiceInstanceId(this.cloudFoundryClient, serviceBrokerId, serviceInstanceName, this.serviceName, spaceId)))
            .then(serviceInstanceId -> createServiceKeyId(this.cloudFoundryClient, serviceInstanceId, serviceKeyName))
            .then(serviceKeyId -> this.cloudFoundryClient.serviceKeys()
>>>>>>> 64769094
                .get(GetServiceKeyRequest.builder()
                    .serviceKeyId(serviceKeyId)
                    .build()))
            .map(response -> ResourceUtils.getEntity(response).getName())
            .as(StepVerifier::create)
            .expectNext(serviceKeyName)
            .expectComplete()
            .verify(Duration.ofMinutes(5));
    }

    @Test
    public void list() {
        String serviceInstanceName = this.nameFactory.getServiceInstanceName();
        String serviceKeyName = this.nameFactory.getServiceKeyName();

<<<<<<< HEAD
        Mono
            .zip(this.serviceBrokerId, this.spaceId)
            .flatMap(function((serviceBrokerId, spaceId) -> createServiceInstanceId(this.cloudFoundryClient, serviceBrokerId, serviceInstanceName, spaceId)))
            .flatMap(serviceInstanceId -> createServiceKeyId(this.cloudFoundryClient, serviceInstanceId, serviceKeyName))
=======
        Mono.when(this.serviceBrokerId, this.spaceId)
            .then(function((serviceBrokerId, spaceId) -> createServiceInstanceId(this.cloudFoundryClient, serviceBrokerId, serviceInstanceName, this.serviceName, spaceId)))
            .then(serviceInstanceId -> createServiceKeyId(this.cloudFoundryClient, serviceInstanceId, serviceKeyName))
>>>>>>> 64769094
            .thenMany(PaginationUtils
                .requestClientV2Resources(page -> this.cloudFoundryClient.serviceKeys()
                    .list(ListServiceKeysRequest.builder()
                        .page(page)
                        .build()))
                .map(response -> ResourceUtils.getEntity(response).getName()))
            .filter(serviceKeyName::equals)
            .as(StepVerifier::create)
            .expectNextCount(1)
            .expectComplete()
            .verify(Duration.ofMinutes(5));
    }

    @Test
    public void listFilterByName() {
        String serviceInstanceName = this.nameFactory.getServiceInstanceName();
        String serviceKeyName = this.nameFactory.getServiceKeyName();

<<<<<<< HEAD
        Mono
            .zip(this.serviceBrokerId, this.spaceId)
            .flatMap(function((serviceBrokerId, spaceId) -> createServiceInstanceId(this.cloudFoundryClient, serviceBrokerId, serviceInstanceName, spaceId)))
            .flatMap(serviceInstanceId -> createServiceKeyId(this.cloudFoundryClient, serviceInstanceId, serviceKeyName))
=======
        Mono.when(this.serviceBrokerId, this.spaceId)
            .then(function((serviceBrokerId, spaceId) -> createServiceInstanceId(this.cloudFoundryClient, serviceBrokerId, serviceInstanceName, this.serviceName, spaceId)))
            .then(serviceInstanceId -> createServiceKeyId(this.cloudFoundryClient, serviceInstanceId, serviceKeyName))
>>>>>>> 64769094
            .thenMany(PaginationUtils
                .requestClientV2Resources(page -> this.cloudFoundryClient.serviceKeys()
                    .list(ListServiceKeysRequest.builder()
                        .name(serviceKeyName)
                        .page(page)
                        .build()))
                .map(response -> ResourceUtils.getEntity(response).getName()))
            .as(StepVerifier::create)
            .expectNext(serviceKeyName)
            .expectComplete()
            .verify(Duration.ofMinutes(5));
    }

    @Test
    public void listFilterByServiceInstanceId() {
        String serviceInstanceName = this.nameFactory.getServiceInstanceName();
        String serviceKeyName = this.nameFactory.getServiceKeyName();

<<<<<<< HEAD
        Mono
            .zip(this.serviceBrokerId, this.spaceId)
            .flatMap(function((serviceBrokerId, spaceId) -> createServiceInstanceId(this.cloudFoundryClient, serviceBrokerId, serviceInstanceName, spaceId)))
            .delayUntil(serviceInstanceId -> createServiceKeyId(this.cloudFoundryClient, serviceInstanceId, serviceKeyName))
=======
        Mono.when(this.serviceBrokerId, this.spaceId)
            .then(function((serviceBrokerId, spaceId) -> createServiceInstanceId(this.cloudFoundryClient, serviceBrokerId, serviceInstanceName, this.serviceName, spaceId)))
            .then(serviceInstanceId -> createServiceKeyId(this.cloudFoundryClient, serviceInstanceId, serviceKeyName)
                .then(Mono.just(serviceInstanceId)))
>>>>>>> 64769094
            .flatMapMany(serviceInstanceId -> PaginationUtils
                .requestClientV2Resources(page -> this.cloudFoundryClient.serviceKeys()
                    .list(ListServiceKeysRequest.builder()
                        .page(page)
                        .serviceInstanceId(serviceInstanceId)
                        .build()))
                .map(response -> ResourceUtils.getEntity(response).getName()))
            .as(StepVerifier::create)
            .expectNext(serviceKeyName)
            .expectComplete()
            .verify(Duration.ofMinutes(5));
    }

<<<<<<< HEAD
    private static Mono<String> createServiceInstanceId(CloudFoundryClient cloudFoundryClient, String serviceBrokerId, String serviceInstanceName, String spaceId) {
        return getPlanId(cloudFoundryClient, serviceBrokerId)
            .flatMap(planId -> requestCreateServiceInstance(cloudFoundryClient, planId, serviceInstanceName, spaceId))
=======
    private static Mono<String> createServiceInstanceId(CloudFoundryClient cloudFoundryClient, String serviceBrokerId, String serviceInstanceName, String serviceName, String spaceId) {
        return getPlanId(cloudFoundryClient, serviceBrokerId, serviceName)
            .then(planId -> requestCreateServiceInstance(cloudFoundryClient, planId, serviceInstanceName, spaceId))
>>>>>>> 64769094
            .map(ResourceUtils::getId);
    }

    private static Mono<String> createServiceKeyId(CloudFoundryClient cloudFoundryClient, String serviceInstanceId, String serviceKeyName) {
        return requestCreateServiceKey(cloudFoundryClient, serviceInstanceId, serviceKeyName)
            .map(ResourceUtils::getId);
    }

    private static Mono<String> getPlanId(CloudFoundryClient cloudFoundryClient, String serviceBrokerId, String serviceName) {
        return requestListServices(cloudFoundryClient, serviceBrokerId, serviceName)
            .single()
            .map(ResourceUtils::getId)
            .flatMapMany(serviceId -> requestListServicePlans(cloudFoundryClient, serviceId))
            .single()
            .map(ResourceUtils::getId);
    }

    private static Mono<CreateServiceInstanceResponse> requestCreateServiceInstance(CloudFoundryClient cloudFoundryClient, String planId, String serviceInstanceName, String spaceId) {
        return cloudFoundryClient.serviceInstances()
            .create(CreateServiceInstanceRequest.builder()
                .name(serviceInstanceName)
                .servicePlanId(planId)
                .spaceId(spaceId)
                .build());
    }

    private static Mono<CreateServiceKeyResponse> requestCreateServiceKey(CloudFoundryClient cloudFoundryClient, String serviceInstanceId, String serviceKeyName) {
        return cloudFoundryClient.serviceKeys()
            .create(CreateServiceKeyRequest.builder()
                .name(serviceKeyName)
                .serviceInstanceId(serviceInstanceId)
                .build());
    }

    private static Mono<GetServiceKeyResponse> requestGetServiceKey(CloudFoundryClient cloudFoundryClient, String serviceKeyId) {
        return cloudFoundryClient.serviceKeys()
            .get(GetServiceKeyRequest.builder()
                .serviceKeyId(serviceKeyId)
                .build());
    }

    private static Flux<ServiceKeyResource> requestListServiceKeys(CloudFoundryClient cloudFoundryClient) {
        return PaginationUtils.requestClientV2Resources(page -> cloudFoundryClient.serviceKeys()
            .list(ListServiceKeysRequest.builder()
                .page(page)
                .build()));
    }

    private static Flux<ServicePlanResource> requestListServicePlans(CloudFoundryClient cloudFoundryClient, String serviceId) {
        return PaginationUtils
            .requestClientV2Resources(page -> cloudFoundryClient.servicePlans()
                .list(ListServicePlansRequest.builder()
                    .page(page)
                    .serviceId(serviceId)
                    .build()));
    }

    private static Flux<ServiceResource> requestListServices(CloudFoundryClient cloudFoundryClient, String serviceBrokerId, String serviceName) {
        return PaginationUtils
            .requestClientV2Resources(page -> cloudFoundryClient.services()
                .list(ListServicesRequest.builder()
                    .page(page)
                    .label(serviceName)
                    .serviceBrokerId(serviceBrokerId)
                    .build()));
    }

}<|MERGE_RESOLUTION|>--- conflicted
+++ resolved
@@ -63,16 +63,10 @@
         String serviceInstanceName = this.nameFactory.getServiceInstanceName();
         String serviceKeyName = this.nameFactory.getServiceKeyName();
 
-<<<<<<< HEAD
-        Mono
-            .zip(this.serviceBrokerId, this.spaceId)
-            .flatMap(function((serviceBrokerId, spaceId) -> createServiceInstanceId(this.cloudFoundryClient, serviceBrokerId, serviceInstanceName, spaceId)))
+        Mono
+            .zip(this.serviceBrokerId, this.spaceId)
+            .flatMap(function((serviceBrokerId, spaceId) -> createServiceInstanceId(this.cloudFoundryClient, serviceBrokerId, serviceInstanceName, this.serviceName, spaceId)))
             .flatMap(serviceInstanceId -> this.cloudFoundryClient.serviceKeys()
-=======
-        Mono.when(this.serviceBrokerId, this.spaceId)
-            .then(function((serviceBrokerId, spaceId) -> createServiceInstanceId(this.cloudFoundryClient, serviceBrokerId, serviceInstanceName, this.serviceName, spaceId)))
-            .then(serviceInstanceId -> this.cloudFoundryClient.serviceKeys()
->>>>>>> 64769094
                 .create(CreateServiceKeyRequest.builder()
                     .parameter("test-key", "test-value")
                     .name(serviceKeyName)
@@ -92,18 +86,11 @@
         String serviceInstanceName = this.nameFactory.getServiceInstanceName();
         String serviceKeyName = this.nameFactory.getServiceKeyName();
 
-<<<<<<< HEAD
-        Mono
-            .zip(this.serviceBrokerId, this.spaceId)
-            .flatMap(function((serviceBrokerId, spaceId) -> createServiceInstanceId(this.cloudFoundryClient, serviceBrokerId, serviceInstanceName, spaceId)))
+        Mono
+            .zip(this.serviceBrokerId, this.spaceId)
+            .flatMap(function((serviceBrokerId, spaceId) -> createServiceInstanceId(this.cloudFoundryClient, serviceBrokerId, serviceInstanceName, this.serviceName, spaceId)))
             .flatMap(serviceInstanceId -> createServiceKeyId(this.cloudFoundryClient, serviceInstanceId, serviceKeyName))
             .flatMap(serviceKeyId -> this.cloudFoundryClient.serviceKeys()
-=======
-        Mono.when(this.serviceBrokerId, this.spaceId)
-            .then(function((serviceBrokerId, spaceId) -> createServiceInstanceId(this.cloudFoundryClient, serviceBrokerId, serviceInstanceName, this.serviceName, spaceId)))
-            .then(serviceInstanceId -> createServiceKeyId(this.cloudFoundryClient, serviceInstanceId, serviceKeyName))
-            .then(serviceKeyId -> this.cloudFoundryClient.serviceKeys()
->>>>>>> 64769094
                 .delete(DeleteServiceKeyRequest.builder()
                     .serviceKeyId(serviceKeyId)
                     .build()))
@@ -119,18 +106,11 @@
         String serviceInstanceName = this.nameFactory.getServiceInstanceName();
         String serviceKeyName = this.nameFactory.getServiceKeyName();
 
-<<<<<<< HEAD
-        Mono
-            .zip(this.serviceBrokerId, this.spaceId)
-            .flatMap(function((serviceBrokerId, spaceId) -> createServiceInstanceId(this.cloudFoundryClient, serviceBrokerId, serviceInstanceName, spaceId)))
+        Mono
+            .zip(this.serviceBrokerId, this.spaceId)
+            .flatMap(function((serviceBrokerId, spaceId) -> createServiceInstanceId(this.cloudFoundryClient, serviceBrokerId, serviceInstanceName, this.serviceName, spaceId)))
             .flatMap(serviceInstanceId -> createServiceKeyId(this.cloudFoundryClient, serviceInstanceId, serviceKeyName))
             .flatMap(serviceKeyId -> this.cloudFoundryClient.serviceKeys()
-=======
-        Mono.when(this.serviceBrokerId, this.spaceId)
-            .then(function((serviceBrokerId, spaceId) -> createServiceInstanceId(this.cloudFoundryClient, serviceBrokerId, serviceInstanceName, this.serviceName, spaceId)))
-            .then(serviceInstanceId -> createServiceKeyId(this.cloudFoundryClient, serviceInstanceId, serviceKeyName))
-            .then(serviceKeyId -> this.cloudFoundryClient.serviceKeys()
->>>>>>> 64769094
                 .get(GetServiceKeyRequest.builder()
                     .serviceKeyId(serviceKeyId)
                     .build()))
@@ -146,16 +126,10 @@
         String serviceInstanceName = this.nameFactory.getServiceInstanceName();
         String serviceKeyName = this.nameFactory.getServiceKeyName();
 
-<<<<<<< HEAD
-        Mono
-            .zip(this.serviceBrokerId, this.spaceId)
-            .flatMap(function((serviceBrokerId, spaceId) -> createServiceInstanceId(this.cloudFoundryClient, serviceBrokerId, serviceInstanceName, spaceId)))
-            .flatMap(serviceInstanceId -> createServiceKeyId(this.cloudFoundryClient, serviceInstanceId, serviceKeyName))
-=======
-        Mono.when(this.serviceBrokerId, this.spaceId)
-            .then(function((serviceBrokerId, spaceId) -> createServiceInstanceId(this.cloudFoundryClient, serviceBrokerId, serviceInstanceName, this.serviceName, spaceId)))
-            .then(serviceInstanceId -> createServiceKeyId(this.cloudFoundryClient, serviceInstanceId, serviceKeyName))
->>>>>>> 64769094
+        Mono
+            .zip(this.serviceBrokerId, this.spaceId)
+            .flatMap(function((serviceBrokerId, spaceId) -> createServiceInstanceId(this.cloudFoundryClient, serviceBrokerId, serviceInstanceName, this.serviceName, spaceId)))
+            .flatMap(serviceInstanceId -> createServiceKeyId(this.cloudFoundryClient, serviceInstanceId, serviceKeyName))
             .thenMany(PaginationUtils
                 .requestClientV2Resources(page -> this.cloudFoundryClient.serviceKeys()
                     .list(ListServiceKeysRequest.builder()
@@ -174,16 +148,10 @@
         String serviceInstanceName = this.nameFactory.getServiceInstanceName();
         String serviceKeyName = this.nameFactory.getServiceKeyName();
 
-<<<<<<< HEAD
-        Mono
-            .zip(this.serviceBrokerId, this.spaceId)
-            .flatMap(function((serviceBrokerId, spaceId) -> createServiceInstanceId(this.cloudFoundryClient, serviceBrokerId, serviceInstanceName, spaceId)))
-            .flatMap(serviceInstanceId -> createServiceKeyId(this.cloudFoundryClient, serviceInstanceId, serviceKeyName))
-=======
-        Mono.when(this.serviceBrokerId, this.spaceId)
-            .then(function((serviceBrokerId, spaceId) -> createServiceInstanceId(this.cloudFoundryClient, serviceBrokerId, serviceInstanceName, this.serviceName, spaceId)))
-            .then(serviceInstanceId -> createServiceKeyId(this.cloudFoundryClient, serviceInstanceId, serviceKeyName))
->>>>>>> 64769094
+        Mono
+            .zip(this.serviceBrokerId, this.spaceId)
+            .flatMap(function((serviceBrokerId, spaceId) -> createServiceInstanceId(this.cloudFoundryClient, serviceBrokerId, serviceInstanceName, this.serviceName, spaceId)))
+            .flatMap(serviceInstanceId -> createServiceKeyId(this.cloudFoundryClient, serviceInstanceId, serviceKeyName))
             .thenMany(PaginationUtils
                 .requestClientV2Resources(page -> this.cloudFoundryClient.serviceKeys()
                     .list(ListServiceKeysRequest.builder()
@@ -202,17 +170,10 @@
         String serviceInstanceName = this.nameFactory.getServiceInstanceName();
         String serviceKeyName = this.nameFactory.getServiceKeyName();
 
-<<<<<<< HEAD
-        Mono
-            .zip(this.serviceBrokerId, this.spaceId)
-            .flatMap(function((serviceBrokerId, spaceId) -> createServiceInstanceId(this.cloudFoundryClient, serviceBrokerId, serviceInstanceName, spaceId)))
+        Mono
+            .zip(this.serviceBrokerId, this.spaceId)
+            .flatMap(function((serviceBrokerId, spaceId) -> createServiceInstanceId(this.cloudFoundryClient, serviceBrokerId, serviceInstanceName, this.serviceName, spaceId)))
             .delayUntil(serviceInstanceId -> createServiceKeyId(this.cloudFoundryClient, serviceInstanceId, serviceKeyName))
-=======
-        Mono.when(this.serviceBrokerId, this.spaceId)
-            .then(function((serviceBrokerId, spaceId) -> createServiceInstanceId(this.cloudFoundryClient, serviceBrokerId, serviceInstanceName, this.serviceName, spaceId)))
-            .then(serviceInstanceId -> createServiceKeyId(this.cloudFoundryClient, serviceInstanceId, serviceKeyName)
-                .then(Mono.just(serviceInstanceId)))
->>>>>>> 64769094
             .flatMapMany(serviceInstanceId -> PaginationUtils
                 .requestClientV2Resources(page -> this.cloudFoundryClient.serviceKeys()
                     .list(ListServiceKeysRequest.builder()
@@ -226,15 +187,9 @@
             .verify(Duration.ofMinutes(5));
     }
 
-<<<<<<< HEAD
-    private static Mono<String> createServiceInstanceId(CloudFoundryClient cloudFoundryClient, String serviceBrokerId, String serviceInstanceName, String spaceId) {
-        return getPlanId(cloudFoundryClient, serviceBrokerId)
-            .flatMap(planId -> requestCreateServiceInstance(cloudFoundryClient, planId, serviceInstanceName, spaceId))
-=======
     private static Mono<String> createServiceInstanceId(CloudFoundryClient cloudFoundryClient, String serviceBrokerId, String serviceInstanceName, String serviceName, String spaceId) {
         return getPlanId(cloudFoundryClient, serviceBrokerId, serviceName)
-            .then(planId -> requestCreateServiceInstance(cloudFoundryClient, planId, serviceInstanceName, spaceId))
->>>>>>> 64769094
+            .flatMap(planId -> requestCreateServiceInstance(cloudFoundryClient, planId, serviceInstanceName, spaceId))
             .map(ResourceUtils::getId);
     }
 
