/*
 * Copyright 2013-2017 the original author or authors.
 *
 * Licensed under the Apache License, Version 2.0 (the "License");
 * you may not use this file except in compliance with the License.
 * You may obtain a copy of the License at
 *
 *      http://www.apache.org/licenses/LICENSE-2.0
 *
 * Unless required by applicable law or agreed to in writing, software
 * distributed under the License is distributed on an "AS IS" BASIS,
 * WITHOUT WARRANTIES OR CONDITIONS OF ANY KIND, either express or implied.
 * See the License for the specific language governing permissions and
 * limitations under the License.
 */

package org.cloudfoundry.client.v2;

import org.cloudfoundry.AbstractIntegrationTest;
import org.cloudfoundry.client.CloudFoundryClient;
import org.cloudfoundry.client.v2.applications.CreateApplicationRequest;
import org.cloudfoundry.client.v2.applications.CreateApplicationResponse;
import org.cloudfoundry.client.v2.organizations.AssociateOrganizationAuditorByUsernameRequest;
import org.cloudfoundry.client.v2.organizations.AssociateOrganizationAuditorRequest;
import org.cloudfoundry.client.v2.organizations.AssociateOrganizationAuditorResponse;
import org.cloudfoundry.client.v2.organizations.AssociateOrganizationBillingManagerByUsernameRequest;
import org.cloudfoundry.client.v2.organizations.AssociateOrganizationBillingManagerRequest;
import org.cloudfoundry.client.v2.organizations.AssociateOrganizationBillingManagerResponse;
import org.cloudfoundry.client.v2.organizations.AssociateOrganizationManagerByUsernameRequest;
import org.cloudfoundry.client.v2.organizations.AssociateOrganizationManagerRequest;
import org.cloudfoundry.client.v2.organizations.AssociateOrganizationManagerResponse;
import org.cloudfoundry.client.v2.organizations.AssociateOrganizationPrivateDomainRequest;
import org.cloudfoundry.client.v2.organizations.AssociateOrganizationPrivateDomainResponse;
import org.cloudfoundry.client.v2.organizations.AssociateOrganizationUserByUsernameRequest;
import org.cloudfoundry.client.v2.organizations.AssociateOrganizationUserRequest;
import org.cloudfoundry.client.v2.organizations.AssociateOrganizationUserResponse;
import org.cloudfoundry.client.v2.organizations.CreateOrganizationRequest;
import org.cloudfoundry.client.v2.organizations.CreateOrganizationResponse;
import org.cloudfoundry.client.v2.organizations.DeleteOrganizationRequest;
import org.cloudfoundry.client.v2.organizations.GetOrganizationInstanceUsageRequest;
import org.cloudfoundry.client.v2.organizations.GetOrganizationInstanceUsageResponse;
import org.cloudfoundry.client.v2.organizations.GetOrganizationMemoryUsageRequest;
import org.cloudfoundry.client.v2.organizations.GetOrganizationMemoryUsageResponse;
import org.cloudfoundry.client.v2.organizations.GetOrganizationRequest;
import org.cloudfoundry.client.v2.organizations.GetOrganizationResponse;
import org.cloudfoundry.client.v2.organizations.GetOrganizationUserRolesRequest;
import org.cloudfoundry.client.v2.organizations.ListOrganizationAuditorsRequest;
import org.cloudfoundry.client.v2.organizations.ListOrganizationBillingManagersRequest;
import org.cloudfoundry.client.v2.organizations.ListOrganizationDomainsRequest;
import org.cloudfoundry.client.v2.organizations.ListOrganizationManagersRequest;
import org.cloudfoundry.client.v2.organizations.ListOrganizationPrivateDomainsRequest;
import org.cloudfoundry.client.v2.organizations.ListOrganizationServicesRequest;
import org.cloudfoundry.client.v2.organizations.ListOrganizationSpaceQuotaDefinitionsRequest;
import org.cloudfoundry.client.v2.organizations.ListOrganizationSpacesRequest;
import org.cloudfoundry.client.v2.organizations.ListOrganizationUsersRequest;
import org.cloudfoundry.client.v2.organizations.ListOrganizationsRequest;
import org.cloudfoundry.client.v2.organizations.OrganizationEntity;
import org.cloudfoundry.client.v2.organizations.OrganizationResource;
import org.cloudfoundry.client.v2.organizations.RemoveOrganizationAuditorByUsernameRequest;
import org.cloudfoundry.client.v2.organizations.RemoveOrganizationAuditorRequest;
import org.cloudfoundry.client.v2.organizations.RemoveOrganizationBillingManagerByUsernameRequest;
import org.cloudfoundry.client.v2.organizations.RemoveOrganizationBillingManagerRequest;
import org.cloudfoundry.client.v2.organizations.RemoveOrganizationManagerByUsernameRequest;
import org.cloudfoundry.client.v2.organizations.RemoveOrganizationManagerRequest;
import org.cloudfoundry.client.v2.organizations.RemoveOrganizationPrivateDomainRequest;
import org.cloudfoundry.client.v2.organizations.RemoveOrganizationUserByUsernameRequest;
import org.cloudfoundry.client.v2.organizations.RemoveOrganizationUserRequest;
import org.cloudfoundry.client.v2.organizations.SummaryOrganizationRequest;
import org.cloudfoundry.client.v2.organizations.SummaryOrganizationResponse;
import org.cloudfoundry.client.v2.organizations.UpdateOrganizationRequest;
import org.cloudfoundry.client.v2.privatedomains.CreatePrivateDomainRequest;
import org.cloudfoundry.client.v2.privatedomains.CreatePrivateDomainResponse;
import org.cloudfoundry.client.v2.privatedomains.PrivateDomainResource;
import org.cloudfoundry.client.v2.services.ListServicesRequest;
import org.cloudfoundry.client.v2.services.ServiceResource;
import org.cloudfoundry.client.v2.spaces.AssociateSpaceAuditorRequest;
import org.cloudfoundry.client.v2.spaces.AssociateSpaceAuditorResponse;
import org.cloudfoundry.client.v2.spaces.AssociateSpaceDeveloperRequest;
import org.cloudfoundry.client.v2.spaces.AssociateSpaceDeveloperResponse;
import org.cloudfoundry.client.v2.spaces.AssociateSpaceManagerRequest;
import org.cloudfoundry.client.v2.spaces.AssociateSpaceManagerResponse;
import org.cloudfoundry.client.v2.spaces.CreateSpaceRequest;
import org.cloudfoundry.client.v2.spaces.CreateSpaceResponse;
import org.cloudfoundry.client.v2.spaces.SpaceResource;
import org.cloudfoundry.client.v2.users.ListUsersRequest;
import org.cloudfoundry.client.v2.users.UserResource;
import org.cloudfoundry.util.JobUtils;
import org.cloudfoundry.util.PaginationUtils;
import org.cloudfoundry.util.ResourceUtils;
import org.junit.Test;
import org.springframework.beans.factory.annotation.Autowired;
import reactor.core.publisher.Flux;
import reactor.core.publisher.Mono;
import reactor.test.StepVerifier;

import java.time.Duration;
import java.util.concurrent.TimeoutException;
import java.util.function.UnaryOperator;

import static org.assertj.core.api.Assertions.assertThat;
import static org.cloudfoundry.util.tuple.TupleUtils.function;

public final class OrganizationsTest extends AbstractIntegrationTest {

    @Autowired
    private CloudFoundryClient cloudFoundryClient;

    @Autowired
    private Mono<String> organizationId;

    @Autowired
    private Mono<String> serviceBrokerId;

    @Autowired
    private String serviceName;

    @Autowired
    private Mono<String> userId;

    @Autowired
    private String username;

    @Test
    public void associateAuditor() throws TimeoutException, InterruptedException {
        String organizationName = this.nameFactory.getOrganizationName();

        Mono
            .when(
                createOrganizationId(this.cloudFoundryClient, organizationName),
                this.userId
            )
<<<<<<< HEAD
            .flatMap(function((organizationId, userId) -> Mono.when(
                requestAssociateAuditor(this.cloudFoundryClient, organizationId, userId)
                    .map(ResourceUtils::getId),
                Mono.just(organizationId)
=======
            .then(function((organizationId, userId) -> Mono.when(
                Mono.just(organizationId),
                this.cloudFoundryClient.organizations()
                    .associateAuditor(AssociateOrganizationAuditorRequest.builder()
                        .auditorId(userId)
                        .organizationId(organizationId)
                        .build())
                    .map(ResourceUtils::getId)
>>>>>>> 12a642b2
            )))
            .as(StepVerifier::create)
            .consumeNextWith(tupleEquality())
            .expectComplete()
            .verify(Duration.ofMinutes(5));
    }

    @Test
    public void associateAuditorByUsername() throws TimeoutException, InterruptedException {
        String organizationName = this.nameFactory.getOrganizationName();

        createOrganizationId(this.cloudFoundryClient, organizationName)
            .flatMap(organizationId -> Mono.when(
                Mono.just(organizationId),
                this.cloudFoundryClient.organizations()
                    .associateAuditorByUsername(AssociateOrganizationAuditorByUsernameRequest.builder()
                        .organizationId(organizationId)
                        .username(this.username)
                        .build())
                    .map(ResourceUtils::getId)
            ))
            .as(StepVerifier::create)
            .consumeNextWith(tupleEquality())
            .expectComplete()
            .verify(Duration.ofMinutes(5));
    }

    @Test
    public void associateBillingManager() throws TimeoutException, InterruptedException {
        String organizationName = this.nameFactory.getOrganizationName();

        Mono
            .when(
                createOrganizationId(this.cloudFoundryClient, organizationName),
                this.userId
            )
            .flatMap(function((organizationId, userId) -> Mono.when(
                Mono.just(organizationId),
                this.cloudFoundryClient.organizations()
                    .associateBillingManager(AssociateOrganizationBillingManagerRequest.builder()
                        .billingManagerId(userId)
                        .organizationId(organizationId)
                        .build())
                    .map(ResourceUtils::getId)
            )))
            .as(StepVerifier::create)
            .consumeNextWith(tupleEquality())
            .expectComplete()
            .verify(Duration.ofMinutes(5));
    }

    @Test
    public void associateBillingManagerByUsername() throws TimeoutException, InterruptedException {
        String organizationName = this.nameFactory.getOrganizationName();

        createOrganizationId(this.cloudFoundryClient, organizationName)
            .flatMap(organizationId -> Mono.when(
                Mono.just(organizationId),
                this.cloudFoundryClient.organizations()
                    .associateBillingManagerByUsername(AssociateOrganizationBillingManagerByUsernameRequest.builder()
                        .organizationId(organizationId)
                        .username(this.username)
                        .build())
                    .map(ResourceUtils::getId)
            ))
            .as(StepVerifier::create)
            .consumeNextWith(tupleEquality())
            .expectComplete()
            .verify(Duration.ofMinutes(5));
    }

    @Test
    public void associateManager() throws TimeoutException, InterruptedException {
        String organizationName = this.nameFactory.getOrganizationName();

        Mono
            .when(
                createOrganizationId(this.cloudFoundryClient, organizationName),
                this.userId
            )
            .flatMap(function((organizationId, userId) -> Mono.when(
                Mono.just(organizationId),
                this.cloudFoundryClient.organizations()
                    .associateManager(AssociateOrganizationManagerRequest.builder()
                        .managerId(userId)
                        .organizationId(organizationId)
                        .build())
                    .map(ResourceUtils::getId)
            )))
            .as(StepVerifier::create)
            .consumeNextWith(tupleEquality())
            .expectComplete()
            .verify(Duration.ofMinutes(5));
    }

    @Test
    public void associateManagerByUsername() throws TimeoutException, InterruptedException {
        String organizationName = this.nameFactory.getOrganizationName();

        createOrganizationId(this.cloudFoundryClient, organizationName)
            .flatMap(organizationId -> Mono.when(
                Mono.just(organizationId),
                this.cloudFoundryClient.organizations()
                    .associateManagerByUsername(AssociateOrganizationManagerByUsernameRequest.builder()
                        .organizationId(organizationId)
                        .username(this.username)
                        .build())
                    .map(ResourceUtils::getId)
            ))
            .as(StepVerifier::create)
            .consumeNextWith(tupleEquality())
            .expectComplete()
            .verify(Duration.ofMinutes(5));
    }

    @Test
    public void associatePrivateDomain() throws TimeoutException, InterruptedException {
        String domainName = this.nameFactory.getDomainName();
        String organizationName = this.nameFactory.getOrganizationName();

        createOrganizationId(this.cloudFoundryClient, organizationName)
            .flatMap(organizationId -> Mono.when(
                createPrivateDomainId(this.cloudFoundryClient, organizationId, domainName),
                Mono.just(organizationId)
            ))
            .flatMap(function((privateDomainId, organizationId) -> Mono.when(
                Mono.just(organizationId),
                this.cloudFoundryClient.organizations()
                    .associatePrivateDomain(AssociateOrganizationPrivateDomainRequest.builder()
                        .organizationId(organizationId)
                        .privateDomainId(privateDomainId)
                        .build())
                    .map(ResourceUtils::getId)
            )))
            .as(StepVerifier::create)
            .consumeNextWith(tupleEquality())
            .expectComplete()
            .verify(Duration.ofMinutes(5));
    }

    @Test
    public void associateUser() throws TimeoutException, InterruptedException {
        String organizationName = this.nameFactory.getOrganizationName();

        Mono
            .when(
                createOrganizationId(this.cloudFoundryClient, organizationName),
                this.userId
            )
            .flatMap(function((organizationId, userId) -> Mono.when(
                Mono.just(organizationId),
                this.cloudFoundryClient.organizations()
                    .associateUser(AssociateOrganizationUserRequest.builder()
                        .userId(userId)
                        .organizationId(organizationId)
                        .build())
                    .map(ResourceUtils::getId)
            )))
            .as(StepVerifier::create)
            .consumeNextWith(tupleEquality())
            .expectComplete()
            .verify(Duration.ofMinutes(5));
    }

    @Test
    public void associateUserByUsername() throws TimeoutException, InterruptedException {
        String organizationName = this.nameFactory.getOrganizationName();

        createOrganizationId(this.cloudFoundryClient, organizationName)
            .flatMap(organizationId -> Mono.when(
                Mono.just(organizationId),
                this.cloudFoundryClient.organizations()
                    .associateUserByUsername(AssociateOrganizationUserByUsernameRequest.builder()
                        .organizationId(organizationId)
                        .username(this.username)
                        .build())
                    .map(ResourceUtils::getId)
            ))
            .as(StepVerifier::create)
            .consumeNextWith(tupleEquality())
            .expectComplete()
            .verify(Duration.ofMinutes(5));
    }

    @Test
    public void create() throws TimeoutException, InterruptedException {
        String organizationName = this.nameFactory.getOrganizationName();

        this.cloudFoundryClient.organizations()
            .create(CreateOrganizationRequest.builder()
                .name(organizationName)
                .build())
            .map(ResourceUtils::getEntity)
            .map(OrganizationEntity::getName)
            .as(StepVerifier::create)
            .expectNext(organizationName)
            .expectComplete()
            .verify(Duration.ofMinutes(5));
    }

    @Test
    public void delete() throws TimeoutException, InterruptedException {
        String organizationName = this.nameFactory.getOrganizationName();

        createOrganizationId(this.cloudFoundryClient, organizationName)
            .delayUntil(organizationId -> this.cloudFoundryClient.organizations()
                .delete(DeleteOrganizationRequest.builder()
                    .organizationId(organizationId)
                    .async(true)
                    .build())
                .flatMap(job -> JobUtils.waitForCompletion(this.cloudFoundryClient, Duration.ofMinutes(5), job)))
            .flatMap(organizationId -> requestGetOrganization(this.cloudFoundryClient, organizationId))
            .as(StepVerifier::create)
            .consumeErrorWith(t -> assertThat(t).isInstanceOf(ClientV2Exception.class).hasMessageMatching("CF-OrganizationNotFound\\([0-9]+\\): The organization could not be found: .*"))
            .verify(Duration.ofMinutes(5));
    }

    @Test
    public void deleteAsyncFalse() throws TimeoutException, InterruptedException {
        String organizationName = this.nameFactory.getOrganizationName();

        createOrganizationId(this.cloudFoundryClient, organizationName)
            .delayUntil(organizationId -> this.cloudFoundryClient.organizations()
                .delete(DeleteOrganizationRequest.builder()
                    .organizationId(organizationId)
                    .async(false)
                    .build()))
            .flatMap(organizationId -> requestGetOrganization(this.cloudFoundryClient, organizationId))
            .as(StepVerifier::create)
            .consumeErrorWith(t -> assertThat(t).isInstanceOf(ClientV2Exception.class).hasMessageMatching("CF-OrganizationNotFound\\([0-9]+\\): The organization could not be found: .*"))
            .verify(Duration.ofMinutes(5));
    }

    @Test
    public void get() throws TimeoutException, InterruptedException {
        String organizationName = this.nameFactory.getOrganizationName();

        createOrganizationId(this.cloudFoundryClient, organizationName)
            .flatMap(organizationId -> this.cloudFoundryClient.organizations()
                .get(GetOrganizationRequest.builder()
                    .organizationId(organizationId)
                    .build()))
            .map(ResourceUtils::getEntity)
            .map(OrganizationEntity::getName)
            .as(StepVerifier::create)
            .expectNext(organizationName)
            .expectComplete()
            .verify(Duration.ofMinutes(5));
    }

    @Test
    public void getInstanceUsage() throws TimeoutException, InterruptedException {
        String organizationName = this.nameFactory.getOrganizationName();

        createOrganizationId(this.cloudFoundryClient, organizationName)
            .flatMap(organizationId -> this.cloudFoundryClient.organizations()
                .getInstanceUsage(GetOrganizationInstanceUsageRequest.builder()
                    .organizationId(organizationId)
                    .build()))
            .map(GetOrganizationInstanceUsageResponse::getInstanceUsage)
            .as(StepVerifier::create)
            .expectNext(0)
            .expectComplete()
            .verify(Duration.ofMinutes(5));
    }

    @Test
    public void getMemoryUsage() throws TimeoutException, InterruptedException {
        String organizationName = this.nameFactory.getOrganizationName();

        createOrganizationId(this.cloudFoundryClient, organizationName)
            .flatMap(organizationId -> this.cloudFoundryClient.organizations()
                .getMemoryUsage(GetOrganizationMemoryUsageRequest.builder()
                    .organizationId(organizationId)
                    .build()))
            .map(GetOrganizationMemoryUsageResponse::getMemoryUsageInMb)
            .as(StepVerifier::create)
            .expectNext(0)
            .expectComplete()
            .verify(Duration.ofMinutes(5));
    }

    @Test
    public void getUserRoles() throws TimeoutException, InterruptedException {
        String organizationName = this.nameFactory.getOrganizationName();

        Mono.when(
            createOrganizationId(this.cloudFoundryClient, organizationName),
            this.userId
        )
            .then(function((organizationId, userId) -> requestAssociateUser(this.cloudFoundryClient, organizationId, userId)
                .then(Mono.just(organizationId))))
            .flatMapMany(organizationId -> PaginationUtils.
                requestClientV2Resources(page -> this.cloudFoundryClient.organizations()
                    .getUserRoles(GetOrganizationUserRolesRequest.builder()
                        .organizationId(organizationId)
                        .page(page)
                        .build()))
                .map(response -> ResourceUtils.getEntity(response).getUsername()))
            .as(StepVerifier::create)
            .expectNext(this.username)
            .expectComplete()
            .verify(Duration.ofMinutes(5));
    }

    @Test
    public void list() throws TimeoutException, InterruptedException {
        String organizationName = this.nameFactory.getOrganizationName();

        createOrganizationId(this.cloudFoundryClient, organizationName)
            .flatMapMany(organizationId -> requestListOrganizations(this.cloudFoundryClient)
                .map(ResourceUtils::getId)
                .filter(organizationId::equals))
            .as(StepVerifier::create)
            .expectNextCount(1)
            .expectComplete()
            .verify(Duration.ofMinutes(5));
    }

    @Test
    public void listAuditors() throws TimeoutException, InterruptedException {
        String organizationName = this.nameFactory.getOrganizationName();

        Mono
            .when(
                createOrganizationId(this.cloudFoundryClient, organizationName),
                this.userId
            )
            .delayUntil(function((organizationId, userId) -> requestAssociateAuditor(this.cloudFoundryClient, organizationId, userId)))
            .flatMap(function((organizationId, userId) -> Mono.when(
                Mono.just(userId),
                requestListOrganizationAuditors(this.cloudFoundryClient, organizationId)
                    .single()
                    .map(ResourceUtils::getId)
            )))
            .as(StepVerifier::create)
            .consumeNextWith(tupleEquality())
            .expectComplete()
            .verify(Duration.ofMinutes(5));
    }

    @Test
    public void listAuditorsFilterByAuditedOrganizationId() throws TimeoutException, InterruptedException {
        String organizationName1 = this.nameFactory.getOrganizationName();
        String organizationName2 = this.nameFactory.getOrganizationName();

        Mono
            .when(
                createOrganizationId(this.cloudFoundryClient, organizationName1),
                createOrganizationId(this.cloudFoundryClient, organizationName2),
                this.userId
            )
            .delayUntil(function((organizationId1, organizationId2, userId) -> Mono.when(
                requestAssociateAuditor(this.cloudFoundryClient, organizationId1, userId),
                requestAssociateAuditor(this.cloudFoundryClient, organizationId2, userId)
            )))
            .flatMap(function((organizationId1, organizationId2, userId) -> Mono.when(
                Mono.just(userId),
                requestListOrganizationAuditors(this.cloudFoundryClient, organizationId1, builder -> builder.auditedOrganizationId(organizationId2))
                    .single()
                    .map(ResourceUtils::getId)
            )))
            .as(StepVerifier::create)
            .consumeNextWith(tupleEquality())
            .expectComplete()
            .verify(Duration.ofMinutes(5));
    }

    @Test
    public void listAuditorsFilterByAuditedSpaceId() throws TimeoutException, InterruptedException {
        String organizationName1 = this.nameFactory.getOrganizationName();
        String organizationName2 = this.nameFactory.getOrganizationName();
        String spaceName = this.nameFactory.getSpaceName();

        Mono
            .when(
                createOrganizationId(this.cloudFoundryClient, organizationName1),
                createOrganizationId(this.cloudFoundryClient, organizationName2),
                this.userId
            )
            .delayUntil(function((organizationId1, organizationId2, userId) -> Mono.when(
                requestAssociateAuditor(this.cloudFoundryClient, organizationId1, userId),
                requestAssociateUser(this.cloudFoundryClient, organizationId2, userId)
            )))
            .flatMap(function((organizationId1, organizationId2, userId) -> Mono.when(
                Mono.just(organizationId1),
                createSpaceId(this.cloudFoundryClient, organizationId2, spaceName),
                Mono.just(userId)
            )))
<<<<<<< HEAD
            .delayUntil(function((organizationId, userId, spaceId) -> requestAssociateSpaceAuditor(this.cloudFoundryClient, spaceId, userId)))
            .flatMap(function((organizationId, userId, spaceId) -> Mono.when(
=======
            .as(thenKeep(function((organizationId, spaceId, userId) -> requestAssociateSpaceAuditor(this.cloudFoundryClient, spaceId, userId))))
            .then(function((organizationId, spaceId, userId) -> Mono.when(
>>>>>>> 12a642b2
                Mono.just(userId),
                requestListOrganizationAuditors(this.cloudFoundryClient, organizationId, builder -> builder.auditedSpaceId(spaceId))
                    .single()
                    .map(ResourceUtils::getId)
            )))
            .as(StepVerifier::create)
            .consumeNextWith(tupleEquality())
            .expectComplete()
            .verify(Duration.ofMinutes(5));
    }

    @Test
    public void listAuditorsFilterByBillingManagedOrganizationId() throws TimeoutException, InterruptedException {
        String organizationName1 = this.nameFactory.getOrganizationName();
        String organizationName2 = this.nameFactory.getOrganizationName();

        Mono
            .when(
                createOrganizationId(this.cloudFoundryClient, organizationName1),
                createOrganizationId(this.cloudFoundryClient, organizationName2),
                this.userId
            )
            .delayUntil(function((organizationId1, organizationId2, userId) -> Mono.when(
                requestAssociateAuditor(this.cloudFoundryClient, organizationId1, userId),
                requestAssociateBillingManager(this.cloudFoundryClient, organizationId2, userId)
            )))
            .flatMap(function((organizationId1, organizationId2, userId) -> Mono.when(
                Mono.just(userId),
                requestListOrganizationAuditors(this.cloudFoundryClient, organizationId1, builder -> builder.billingManagedOrganizationId(organizationId2))
                    .single()
                    .map(ResourceUtils::getId)
            )))
            .as(StepVerifier::create)
            .consumeNextWith(tupleEquality())
            .expectComplete()
            .verify(Duration.ofMinutes(5));
    }

    @Test
    public void listAuditorsFilterByManagedOrganizationId() throws TimeoutException, InterruptedException {
        String organizationName1 = this.nameFactory.getOrganizationName();
        String organizationName2 = this.nameFactory.getOrganizationName();

        Mono
            .when(
                createOrganizationId(this.cloudFoundryClient, organizationName1),
                createOrganizationId(this.cloudFoundryClient, organizationName2),
                this.userId
            )
            .delayUntil(function((organizationId1, organizationId2, userId) -> Mono.when(
                requestAssociateAuditor(this.cloudFoundryClient, organizationId1, userId),
                requestAssociateManager(this.cloudFoundryClient, organizationId2, userId)
            )))
            .flatMap(function((organizationId1, organizationId2, userId) -> Mono.when(
                Mono.just(userId),
                requestListOrganizationAuditors(this.cloudFoundryClient, organizationId1, builder -> builder.managedOrganizationId(organizationId2))
                    .single()
                    .map(ResourceUtils::getId)
            )))
            .as(StepVerifier::create)
            .consumeNextWith(tupleEquality())
            .expectComplete()
            .verify(Duration.ofMinutes(5));
    }

    @Test
    public void listAuditorsFilterByManagedSpaceId() throws TimeoutException, InterruptedException {
        String organizationName1 = this.nameFactory.getOrganizationName();
        String organizationName2 = this.nameFactory.getOrganizationName();
        String spaceName = this.nameFactory.getSpaceName();

        Mono
            .when(
                createOrganizationId(this.cloudFoundryClient, organizationName1),
                createOrganizationId(this.cloudFoundryClient, organizationName2),
                this.userId
            )
            .delayUntil(function((organizationId1, organizationId2, userId) -> Mono.when(
                requestAssociateAuditor(this.cloudFoundryClient, organizationId1, userId),
                requestAssociateUser(this.cloudFoundryClient, organizationId2, userId)
            )))
            .flatMap(function((organizationId1, organizationId2, userId) -> Mono.when(
                Mono.just(organizationId1),
                createSpaceId(this.cloudFoundryClient, organizationId2, spaceName),
                Mono.just(userId)
            )))
<<<<<<< HEAD
            .delayUntil(function((organizationId, userId, spaceId) -> requestAssociateSpaceManager(this.cloudFoundryClient, spaceId, userId)))
            .flatMap(function((organizationId, userId, spaceId) -> Mono.when(
=======
            .as(thenKeep(function((organizationId, spaceId, userId) -> requestAssociateSpaceManager(this.cloudFoundryClient, spaceId, userId))))
            .then(function((organizationId, spaceId, userId) -> Mono.when(
>>>>>>> 12a642b2
                Mono.just(userId),
                requestListOrganizationAuditors(this.cloudFoundryClient, organizationId, builder -> builder.managedSpaceId(spaceId))
                    .single()
                    .map(ResourceUtils::getId)
            )))
            .as(StepVerifier::create)
            .consumeNextWith(tupleEquality())
            .expectComplete()
            .verify(Duration.ofMinutes(5));
    }

    @Test
    public void listAuditorsFilterBySpaceId() throws TimeoutException, InterruptedException {
        String organizationName1 = this.nameFactory.getOrganizationName();
        String organizationName2 = this.nameFactory.getOrganizationName();
        String spaceName = this.nameFactory.getSpaceName();

<<<<<<< HEAD
        Mono
            .when(
                createOrganizationId(this.cloudFoundryClient, organizationName),
                this.userId
            )
            .delayUntil(function((organizationId, userId) -> requestAssociateAuditor(this.cloudFoundryClient, organizationId, userId)))
            .flatMap(function((organizationId, userId) -> Mono.when(
                Mono.just(organizationId),
                Mono.just(userId),
                getUserDefaultSpaceId(this.cloudFoundryClient, userId)
            )))
            .flatMap(function((organizationId, userId, spaceId) -> Mono.when(
=======
        Mono.when(
            createOrganizationId(this.cloudFoundryClient, organizationName1),
            createOrganizationId(this.cloudFoundryClient, organizationName2),
            this.userId
        )
            .as(thenKeep(function((organizationId1, organizationId2, userId) -> Mono.when(
                requestAssociateAuditor(this.cloudFoundryClient, organizationId1, userId),
                requestAssociateUser(this.cloudFoundryClient, organizationId2, userId)
            ))))
            .then(function((organizationId1, organizationId2, userId) -> Mono.when(
                Mono.just(organizationId1),
                createSpaceId(this.cloudFoundryClient, organizationId2, spaceName),
                Mono.just(userId)
            )))
            .as(thenKeep(function((organizationId, spaceId, userId) -> requestAssociateSpaceDeveloper(this.cloudFoundryClient, spaceId, userId))))
            .then(function((organizationId, spaceId, userId) -> Mono.when(
>>>>>>> 12a642b2
                Mono.just(userId),
                requestListOrganizationAuditors(this.cloudFoundryClient, organizationId, builder -> builder.spaceId(spaceId))
                    .single()
                    .map(ResourceUtils::getId)
            )))
            .as(StepVerifier::create)
            .consumeNextWith(tupleEquality())
            .expectComplete()
            .verify(Duration.ofMinutes(5));
    }

    @Test
    public void listBillingManagers() throws TimeoutException, InterruptedException {
        String organizationName = this.nameFactory.getOrganizationName();

        Mono
            .when(
                createOrganizationId(this.cloudFoundryClient, organizationName),
                this.userId
            )
            .delayUntil(function((organizationId, userId) -> requestAssociateBillingManager(this.cloudFoundryClient, organizationId, userId)))
            .flatMap(function((organizationId, userId) -> Mono.when(
                Mono.just(userId),
                requestListOrganizationBillingManagers(this.cloudFoundryClient, organizationId)
                    .single()
                    .map(ResourceUtils::getId)
            )))
            .as(StepVerifier::create)
            .consumeNextWith(tupleEquality())
            .expectComplete()
            .verify(Duration.ofMinutes(5));
    }

    @Test
    public void listBillingManagersFilterByAuditedOrganizationId() throws TimeoutException, InterruptedException {
        String organizationName1 = this.nameFactory.getOrganizationName();
        String organizationName2 = this.nameFactory.getOrganizationName();

        Mono
            .when(
                createOrganizationId(this.cloudFoundryClient, organizationName1),
                createOrganizationId(this.cloudFoundryClient, organizationName2),
                this.userId
            )
            .delayUntil(function((organizationId1, organizationId2, userId) -> Mono.when(
                requestAssociateBillingManager(this.cloudFoundryClient, organizationId1, userId),
                requestAssociateAuditor(this.cloudFoundryClient, organizationId2, userId)
            )))
            .flatMap(function((organizationId1, organizationId2, userId) -> Mono.when(
                Mono.just(userId),
                requestListOrganizationBillingManagers(this.cloudFoundryClient, organizationId1, builder -> builder.auditedOrganizationId(organizationId2))
                    .single()
                    .map(ResourceUtils::getId)
            )))
            .as(StepVerifier::create)
            .consumeNextWith(tupleEquality())
            .expectComplete()
            .verify(Duration.ofMinutes(5));
    }

    @Test
    public void listBillingManagersFilterByAuditedSpaceId() throws TimeoutException, InterruptedException {
        String organizationName1 = this.nameFactory.getOrganizationName();
        String organizationName2 = this.nameFactory.getOrganizationName();
        String spaceName = this.nameFactory.getSpaceName();

        Mono
            .when(
                createOrganizationId(this.cloudFoundryClient, organizationName1),
                createOrganizationId(this.cloudFoundryClient, organizationName2),
                this.userId
            )
            .delayUntil(function((organizationId1, organizationId2, userId) -> Mono.when(
                requestAssociateBillingManager(this.cloudFoundryClient, organizationId1, userId),
                requestAssociateUser(this.cloudFoundryClient, organizationId2, userId)
            )))
            .flatMap(function((organizationId1, organizationId2, userId) -> Mono.when(
                Mono.just(organizationId1),
                createSpaceId(this.cloudFoundryClient, organizationId2, spaceName),
                Mono.just(userId)
            )))
<<<<<<< HEAD
            .delayUntil(function((organizationId, userId, spaceId) -> requestAssociateSpaceAuditor(this.cloudFoundryClient, spaceId, userId)))
            .flatMap(function((organizationId, userId, spaceId) -> Mono.when(
=======
            .as(thenKeep(function((organizationId, spaceId, userId) -> requestAssociateSpaceAuditor(this.cloudFoundryClient, spaceId, userId))))
            .then(function((organizationId, spaceId, userId) -> Mono.when(
>>>>>>> 12a642b2
                Mono.just(userId),
                requestListOrganizationBillingManagers(this.cloudFoundryClient, organizationId, builder -> builder.auditedSpaceId(spaceId))
                    .single()
                    .map(ResourceUtils::getId)
            )))
            .as(StepVerifier::create)
            .consumeNextWith(tupleEquality())
            .expectComplete()
            .verify(Duration.ofMinutes(5));
    }

    @Test
    public void listBillingManagersFilterByBillingManagedOrganizationId() throws TimeoutException, InterruptedException {
        String organizationName1 = this.nameFactory.getOrganizationName();
        String organizationName2 = this.nameFactory.getOrganizationName();

        Mono
            .when(
                createOrganizationId(this.cloudFoundryClient, organizationName1),
                createOrganizationId(this.cloudFoundryClient, organizationName2),
                this.userId
            )
            .delayUntil(function((organizationId1, organizationId2, userId) -> Mono.when(
                requestAssociateBillingManager(this.cloudFoundryClient, organizationId1, userId),
                requestAssociateBillingManager(this.cloudFoundryClient, organizationId2, userId)
            )))
            .flatMap(function((organizationId1, organizationId2, userId) -> Mono.when(
                Mono.just(userId),
                requestListOrganizationBillingManagers(this.cloudFoundryClient, organizationId1, builder -> builder.billingManagedOrganizationId(organizationId2))
                    .single()
                    .map(ResourceUtils::getId)
            )))
            .as(StepVerifier::create)
            .consumeNextWith(tupleEquality())
            .expectComplete()
            .verify(Duration.ofMinutes(5));
    }

    @Test
    public void listBillingManagersFilterByManagedOrganizationId() throws TimeoutException, InterruptedException {
        String organizationName1 = this.nameFactory.getOrganizationName();
        String organizationName2 = this.nameFactory.getOrganizationName();

        Mono
            .when(
                createOrganizationId(this.cloudFoundryClient, organizationName1),
                createOrganizationId(this.cloudFoundryClient, organizationName2),
                this.userId
            )
            .delayUntil(function((organizationId1, organizationId2, userId) -> Mono.when(
                requestAssociateBillingManager(this.cloudFoundryClient, organizationId1, userId),
                requestAssociateManager(this.cloudFoundryClient, organizationId2, userId)
            )))
            .flatMap(function((organizationId1, organizationId2, userId) -> Mono.when(
                Mono.just(userId),
                requestListOrganizationBillingManagers(this.cloudFoundryClient, organizationId1, builder -> builder.managedOrganizationId(organizationId2))
                    .single()
                    .map(ResourceUtils::getId)
            )))
            .as(StepVerifier::create)
            .consumeNextWith(tupleEquality())
            .expectComplete()
            .verify(Duration.ofMinutes(5));
    }

    @Test
    public void listBillingManagersFilterByManagedSpaceId() throws TimeoutException, InterruptedException {
        String organizationName1 = this.nameFactory.getOrganizationName();
        String organizationName2 = this.nameFactory.getOrganizationName();
        String spaceName = this.nameFactory.getSpaceName();

        Mono
            .when(
                createOrganizationId(this.cloudFoundryClient, organizationName1),
                createOrganizationId(this.cloudFoundryClient, organizationName2),
                this.userId
            )
            .delayUntil(function((organizationId1, organizationId2, userId) -> Mono.when(
                requestAssociateBillingManager(this.cloudFoundryClient, organizationId1, userId),
                requestAssociateUser(this.cloudFoundryClient, organizationId2, userId)
            )))
            .flatMap(function((organizationId1, organizationId2, userId) -> Mono.when(
                Mono.just(organizationId1),
                createSpaceId(this.cloudFoundryClient, organizationId2, spaceName),
                Mono.just(userId)
            )))
<<<<<<< HEAD
            .delayUntil(function((organizationId, userId, spaceId) -> requestAssociateSpaceManager(this.cloudFoundryClient, spaceId, userId)))
            .flatMap(function((organizationId, userId, spaceId) -> Mono.when(
=======
            .as(thenKeep(function((organizationId, spaceId, userId) -> requestAssociateSpaceManager(this.cloudFoundryClient, spaceId, userId))))
            .then(function((organizationId, spaceId, userId) -> Mono.when(
>>>>>>> 12a642b2
                Mono.just(userId),
                requestListOrganizationBillingManagers(this.cloudFoundryClient, organizationId, builder -> builder.managedSpaceId(spaceId))
                    .single()
                    .map(ResourceUtils::getId)
            )))
            .as(StepVerifier::create)
            .consumeNextWith(tupleEquality())
            .expectComplete()
            .verify(Duration.ofMinutes(5));
    }

    @Test
    public void listBillingManagersFilterBySpaceId() {
        String organizationName1 = this.nameFactory.getOrganizationName();
        String organizationName2 = this.nameFactory.getOrganizationName();
        String spaceName = this.nameFactory.getSpaceName();

<<<<<<< HEAD
        Mono
            .when(
                createOrganizationId(this.cloudFoundryClient, organizationName),
                createSharedDomainId(this.cloudFoundryClient, sharedDomainName)
            )
            .flatMapMany(function((organizationId, sharedDomainId) -> getDomainNames(this.cloudFoundryClient, organizationId, builder -> builder.name(sharedDomainName))))
=======
        Mono.when(
            createOrganizationId(this.cloudFoundryClient, organizationName1),
            createOrganizationId(this.cloudFoundryClient, organizationName2),
            this.userId
        )
            .as(thenKeep(function((organizationId1, organizationId2, userId) -> Mono.when(
                requestAssociateBillingManager(this.cloudFoundryClient, organizationId1, userId),
                requestAssociateUser(this.cloudFoundryClient, organizationId2, userId)
            ))))
            .then(function((organizationId1, organizationId2, userId) -> Mono.when(
                Mono.just(organizationId1),
                createSpaceId(this.cloudFoundryClient, organizationId2, spaceName),
                Mono.just(userId)
            )))
            .as(thenKeep(function((organizationId, spaceId, userId) -> requestAssociateSpaceDeveloper(this.cloudFoundryClient, spaceId, userId))))
            .then(function((organizationId, spaceId, userId) -> Mono.when(
                Mono.just(userId),
                requestListOrganizationBillingManagers(this.cloudFoundryClient, organizationId, builder -> builder.spaceId(spaceId))
                    .single()
                    .map(ResourceUtils::getId)
            )))
>>>>>>> 12a642b2
            .as(StepVerifier::create)
            .consumeNextWith(tupleEquality())
            .expectComplete()
            .verify(Duration.ofMinutes(5));
    }

    @SuppressWarnings("deprecation")
    @Test
    public void listDomains() throws TimeoutException, InterruptedException {
        String organizationName = this.nameFactory.getOrganizationName();
        String privateDomainName = this.nameFactory.getDomainName();

        createOrganizationId(this.cloudFoundryClient, organizationName)
<<<<<<< HEAD
            .delayUntil(organizationId -> createPrivateDomainId(this.cloudFoundryClient, organizationId, privateDomainName))
            .flatMapMany(organizationId -> getDomainNames(this.cloudFoundryClient, organizationId))
=======
            .then(organizationId -> createPrivateDomainId(this.cloudFoundryClient, organizationId, privateDomainName)
                .then(Mono.just(organizationId)))
            .flatMapMany(organizationId -> PaginationUtils
                .requestClientV2Resources(page -> this.cloudFoundryClient.organizations()
                    .listDomains(ListOrganizationDomainsRequest.builder()
                        .organizationId(organizationId)
                        .page(page)
                        .build()))
                .map(response -> ResourceUtils.getEntity(response).getName()))
>>>>>>> 12a642b2
            .filter(privateDomainName::equals)
            .as(StepVerifier::create)
            .expectNext(privateDomainName)
            .expectComplete()
            .verify(Duration.ofMinutes(5));
    }

    @SuppressWarnings("deprecation")
    @Test
    public void listDomainsFilterByName() throws TimeoutException, InterruptedException {
        String organizationName = this.nameFactory.getOrganizationName();
        String privateDomainName = this.nameFactory.getDomainName();

<<<<<<< HEAD
        Mono
            .when(
                createOrganizationId(this.cloudFoundryClient, organizationName),
                createSharedDomainId(this.cloudFoundryClient, sharedDomainName)
            )
            .flatMapMany(function((organizationId, sharedDomainId) -> getDomainNames(this.cloudFoundryClient, organizationId)))
            .filter(sharedDomainName::equals)
=======
        createOrganizationId(this.cloudFoundryClient, organizationName)
            .then(organizationId -> createPrivateDomainId(this.cloudFoundryClient, organizationId, privateDomainName)
                .then(Mono.just(organizationId)))
            .flatMapMany(organizationId -> PaginationUtils
                .requestClientV2Resources(page -> this.cloudFoundryClient.organizations()
                    .listDomains(ListOrganizationDomainsRequest.builder()
                        .name(privateDomainName)
                        .organizationId(organizationId)
                        .page(page)
                        .build()))
                .map(response -> ResourceUtils.getEntity(response).getName()))
>>>>>>> 12a642b2
            .as(StepVerifier::create)
            .expectNext(privateDomainName)
            .expectComplete()
            .verify(Duration.ofMinutes(5));
    }

    @Test
    public void listFilterByAuditorId() throws TimeoutException, InterruptedException {
        String organizationName = this.nameFactory.getOrganizationName();

        Mono
            .when(
                createOrganizationId(this.cloudFoundryClient, organizationName),
                this.userId
            )
            .delayUntil(function((organizationId, userId) -> requestAssociateAuditor(this.cloudFoundryClient, organizationId, userId)))
            .flatMapMany(function((organizationId, auditorId) -> requestListOrganizations(this.cloudFoundryClient, builder -> builder.auditorId(auditorId))
                .map(ResourceUtils::getId)
                .filter(organizationId::equals)))
            .as(StepVerifier::create)
            .expectNextCount(1)
            .expectComplete()
            .verify(Duration.ofMinutes(5));
    }

    @Test
    public void listFilterByBillingManagerId() throws TimeoutException, InterruptedException {
        String organizationName = this.nameFactory.getOrganizationName();

        Mono
            .when(
                createOrganizationId(this.cloudFoundryClient, organizationName),
                this.userId
            )
            .delayUntil(function((organizationId, userId) -> requestAssociateBillingManager(this.cloudFoundryClient, organizationId, userId)))
            .flatMapMany(function((organizationId, userId) -> requestListOrganizations(this.cloudFoundryClient, builder -> builder.billingManagerId(userId))
                .map(ResourceUtils::getId)
                .filter(organizationId::equals)))
            .as(StepVerifier::create)
            .expectNextCount(1)
            .expectComplete()
            .verify(Duration.ofMinutes(5));
    }

    @Test
    public void listFilterByManagerId() throws TimeoutException, InterruptedException {
        String organizationName = this.nameFactory.getOrganizationName();

        Mono
            .when(
                createOrganizationId(this.cloudFoundryClient, organizationName),
                this.userId
            )
            .delayUntil(function((organizationId, userId) -> requestAssociateManager(this.cloudFoundryClient, organizationId, userId)))
            .flatMapMany(function((organizationId, userId) -> requestListOrganizations(this.cloudFoundryClient, builder -> builder.managerId(userId))
                .map(ResourceUtils::getId)
                .filter(organizationId::equals)))
            .as(StepVerifier::create)
            .expectNextCount(1)
            .expectComplete()
            .verify(Duration.ofMinutes(5));
    }

    @Test
    public void listFilterByName() throws TimeoutException, InterruptedException {
        String organizationName = this.nameFactory.getOrganizationName();

        requestCreateOrganization(this.cloudFoundryClient, organizationName)
            .thenMany(requestListOrganizations(this.cloudFoundryClient, builder -> builder.name(organizationName)))
            .as(StepVerifier::create)
            .expectNextCount(1)
            .expectComplete()
            .verify(Duration.ofMinutes(5));
    }

    @Test
    public void listFilterBySpaceId() throws TimeoutException, InterruptedException {
        String organizationName = this.nameFactory.getOrganizationName();
        String spaceName = this.nameFactory.getSpaceName();

        createOrganizationId(this.cloudFoundryClient, organizationName)
            .flatMap(organizationId -> Mono.when(
                Mono.just(organizationId),
                createSpaceId(this.cloudFoundryClient, organizationId, spaceName)
            ))
            .flatMap(function((organizationId, spaceId) -> Mono.when(
                Mono.just(organizationId),
                requestListOrganizations(this.cloudFoundryClient, builder -> builder.spaceId(spaceId))
                    .single()
                    .map(ResourceUtils::getId)
            )))
            .as(StepVerifier::create)
            .consumeNextWith(tupleEquality())
            .expectComplete()
            .verify(Duration.ofMinutes(5));
    }

    @Test
    public void listFilterByStatus() throws TimeoutException, InterruptedException {
        String organizationName = this.nameFactory.getOrganizationName();
        String organizationStatus = "suspended";

        requestCreateOrganization(this.cloudFoundryClient, organizationName, builder -> builder.status(organizationStatus))
            .map(ResourceUtils::getId)
            .flatMapMany(organizationId -> requestListOrganizations(this.cloudFoundryClient, builder -> builder.status(organizationStatus))
                .filter(resource -> organizationId.equals(ResourceUtils.getId(resource)))
                .map(ResourceUtils::getEntity)
                .map(OrganizationEntity::getName))
            .as(StepVerifier::create)
            .expectNext(organizationName)
            .expectComplete()
            .verify(Duration.ofMinutes(5));
    }

    @Test
    public void listFilterByUserId() throws TimeoutException, InterruptedException {
        String organizationName = this.nameFactory.getOrganizationName();

        Mono
            .when(
                createOrganizationId(this.cloudFoundryClient, organizationName),
                this.userId
            )
            .delayUntil(function((organizationId, userId) -> requestAssociateUser(this.cloudFoundryClient, organizationId, userId)))
            .flatMapMany(function((organizationId, userId) -> requestListOrganizations(this.cloudFoundryClient, builder -> builder.userId(userId))
                .map(ResourceUtils::getId)
                .filter(organizationId::equals)))
            .as(StepVerifier::create)
            .expectNextCount(1)
            .expectComplete()
            .verify(Duration.ofMinutes(5));
    }

    @Test
    public void listManagers() throws TimeoutException, InterruptedException {
        String organizationName = this.nameFactory.getOrganizationName();

        Mono
            .when(
                createOrganizationId(this.cloudFoundryClient, organizationName),
                this.userId
            )
            .delayUntil(function((organizationId, userId) -> requestAssociateManager(this.cloudFoundryClient, organizationId, userId)))
            .flatMap(function((organizationId, userId) -> Mono.when(
                Mono.just(userId),
                requestListOrganizationManagers(this.cloudFoundryClient, organizationId)
                    .single()
                    .map(ResourceUtils::getId)
            )))
            .as(StepVerifier::create)
            .consumeNextWith(tupleEquality())
            .expectComplete()
            .verify(Duration.ofMinutes(5));
    }

    @Test
    public void listManagersFilterByAuditedOrganizationId() throws TimeoutException, InterruptedException {
        String organizationName1 = this.nameFactory.getOrganizationName();
        String organizationName2 = this.nameFactory.getOrganizationName();

        Mono
            .when(
                createOrganizationId(this.cloudFoundryClient, organizationName1),
                createOrganizationId(this.cloudFoundryClient, organizationName2),
                this.userId
            )
            .delayUntil(function((organizationId1, organizationId2, userId) -> Mono.when(
                requestAssociateManager(this.cloudFoundryClient, organizationId1, userId),
                requestAssociateAuditor(this.cloudFoundryClient, organizationId2, userId)
            )))
            .flatMap(function((organizationId1, organizationId2, userId) -> Mono.when(
                Mono.just(userId),
                requestListOrganizationManagers(this.cloudFoundryClient, organizationId1, builder -> builder.auditedOrganizationId(organizationId2))
                    .single()
                    .map(ResourceUtils::getId)
            )))
            .as(StepVerifier::create)
            .consumeNextWith(tupleEquality())
            .expectComplete()
            .verify(Duration.ofMinutes(5));
    }

    @Test
    public void listManagersFilterByAuditedSpaceId() throws TimeoutException, InterruptedException {
        String organizationName1 = this.nameFactory.getOrganizationName();
        String organizationName2 = this.nameFactory.getOrganizationName();
        String spaceName = this.nameFactory.getSpaceName();

        Mono
            .when(
                createOrganizationId(this.cloudFoundryClient, organizationName1),
                createOrganizationId(this.cloudFoundryClient, organizationName2),
                this.userId
            )
            .delayUntil(function((organizationId1, organizationId2, userId) -> Mono.when(
                requestAssociateManager(this.cloudFoundryClient, organizationId1, userId),
                requestAssociateUser(this.cloudFoundryClient, organizationId2, userId)
            )))
            .flatMap(function((organizationId1, organizationId2, userId) -> Mono.when(
                Mono.just(organizationId1),
                createSpaceId(this.cloudFoundryClient, organizationId2, spaceName),
                Mono.just(userId)
            )))
<<<<<<< HEAD
            .delayUntil(function((organizationId, userId, spaceId) -> requestAssociateSpaceAuditor(this.cloudFoundryClient, spaceId, userId)))
            .flatMap(function((organizationId, userId, spaceId) -> Mono.when(
=======
            .as(thenKeep(function((organizationId, spaceId, userId) -> requestAssociateSpaceAuditor(this.cloudFoundryClient, spaceId, userId))))
            .then(function((organizationId, spaceId, userId) -> Mono.when(
>>>>>>> 12a642b2
                Mono.just(userId),
                requestListOrganizationManagers(this.cloudFoundryClient, organizationId, builder -> builder.auditedSpaceId(spaceId))
                    .single()
                    .map(ResourceUtils::getId)
            )))
            .as(StepVerifier::create)
            .consumeNextWith(tupleEquality())
            .expectComplete()
            .verify(Duration.ofMinutes(5));
    }

    @Test
    public void listManagersFilterByBillingManagedOrganizationId() throws TimeoutException, InterruptedException {
        String organizationName1 = this.nameFactory.getOrganizationName();
        String organizationName2 = this.nameFactory.getOrganizationName();

        Mono
            .when(
                createOrganizationId(this.cloudFoundryClient, organizationName1),
                createOrganizationId(this.cloudFoundryClient, organizationName2),
                this.userId
            )
            .delayUntil(function((organizationId1, organizationId2, userId) -> Mono.when(
                requestAssociateManager(this.cloudFoundryClient, organizationId1, userId),
                requestAssociateBillingManager(this.cloudFoundryClient, organizationId2, userId)
            )))
            .flatMap(function((organizationId1, organizationId2, userId) -> Mono.when(
                Mono.just(userId),
                requestListOrganizationManagers(this.cloudFoundryClient, organizationId1, builder -> builder.billingManagedOrganizationId(organizationId2))
                    .single()
                    .map(ResourceUtils::getId)
            )))
            .as(StepVerifier::create)
            .consumeNextWith(tupleEquality())
            .expectComplete()
            .verify(Duration.ofMinutes(5));
    }

    @Test
    public void listManagersFilterByManagedOrganizationId() throws TimeoutException, InterruptedException {
        String organizationName1 = this.nameFactory.getOrganizationName();
        String organizationName2 = this.nameFactory.getOrganizationName();

        Mono
            .when(
                createOrganizationId(this.cloudFoundryClient, organizationName1),
                createOrganizationId(this.cloudFoundryClient, organizationName2),
                this.userId
            )
            .delayUntil(function((organizationId1, organizationId2, userId) -> Mono.when(
                requestAssociateManager(this.cloudFoundryClient, organizationId1, userId),
                requestAssociateManager(this.cloudFoundryClient, organizationId2, userId)
            )))
            .flatMap(function((organizationId1, organizationId2, userId) -> Mono.when(
                Mono.just(userId),
                requestListOrganizationManagers(this.cloudFoundryClient, organizationId1, builder -> builder.managedOrganizationId(organizationId2))
                    .single()
                    .map(ResourceUtils::getId)
            )))
            .as(StepVerifier::create)
            .consumeNextWith(tupleEquality())
            .expectComplete()
            .verify(Duration.ofMinutes(5));
    }

    @Test
    public void listManagersFilterByManagedSpaceId() throws TimeoutException, InterruptedException {
        String organizationName1 = this.nameFactory.getOrganizationName();
        String organizationName2 = this.nameFactory.getOrganizationName();
        String spaceName = this.nameFactory.getSpaceName();

        Mono
            .when(
                createOrganizationId(this.cloudFoundryClient, organizationName1),
                createOrganizationId(this.cloudFoundryClient, organizationName2),
                this.userId
            )
            .delayUntil(function((organizationId1, organizationId2, userId) -> Mono.when(
                requestAssociateManager(this.cloudFoundryClient, organizationId1, userId),
                requestAssociateUser(this.cloudFoundryClient, organizationId2, userId)
            )))
            .flatMap(function((organizationId1, organizationId2, userId) -> Mono.when(
                Mono.just(organizationId1),
                createSpaceId(this.cloudFoundryClient, organizationId2, spaceName),
                Mono.just(userId)
            )))
<<<<<<< HEAD
            .delayUntil(function((organizationId, userId, spaceId) -> requestAssociateSpaceManager(this.cloudFoundryClient, spaceId, userId)))
            .flatMap(function((organizationId, userId, spaceId) -> Mono.when(
=======
            .as(thenKeep(function((organizationId, spaceId, userId) -> requestAssociateSpaceManager(this.cloudFoundryClient, spaceId, userId))))
            .then(function((organizationId, spaceId, userId) -> Mono.when(
>>>>>>> 12a642b2
                Mono.just(userId),
                requestListOrganizationManagers(this.cloudFoundryClient, organizationId, builder -> builder.managedSpaceId(spaceId))
                    .single()
                    .map(ResourceUtils::getId)
            )))
            .as(StepVerifier::create)
            .consumeNextWith(tupleEquality())
            .expectComplete()
            .verify(Duration.ofMinutes(5));
    }

    @Test
    public void listManagersFilterBySpaceId() throws TimeoutException, InterruptedException {
        String organizationName1 = this.nameFactory.getOrganizationName();
        String organizationName2 = this.nameFactory.getOrganizationName();
        String spaceName = this.nameFactory.getSpaceName();

<<<<<<< HEAD
        Mono
            .when(
                createOrganizationId(this.cloudFoundryClient, organizationName),
                this.userId
            )
            .delayUntil(function((organizationId, userId) -> requestAssociateManager(this.cloudFoundryClient, organizationId, userId)))
            .flatMap(function((organizationId, userId) -> Mono.when(
                Mono.just(organizationId),
                Mono.just(userId),
                getUserDefaultSpaceId(this.cloudFoundryClient, userId)
            )))
            .flatMap(function((organizationId, userId, spaceId) -> Mono.when(
=======
        Mono.when(
            createOrganizationId(this.cloudFoundryClient, organizationName1),
            createOrganizationId(this.cloudFoundryClient, organizationName2),
            this.userId
        )
            .as(thenKeep(function((organizationId1, organizationId2, userId) -> Mono.when(
                requestAssociateManager(this.cloudFoundryClient, organizationId1, userId),
                requestAssociateUser(this.cloudFoundryClient, organizationId2, userId)
            ))))
            .then(function((organizationId1, organizationId2, userId) -> Mono.when(
                Mono.just(organizationId1),
                createSpaceId(this.cloudFoundryClient, organizationId2, spaceName),
                Mono.just(userId)
            )))
            .as(thenKeep(function((organizationId, spaceId, userId) -> requestAssociateSpaceDeveloper(this.cloudFoundryClient, spaceId, userId))))
            .then(function((organizationId, spaceId, userId) -> Mono.when(
>>>>>>> 12a642b2
                Mono.just(userId),
                requestListOrganizationManagers(this.cloudFoundryClient, organizationId, builder -> builder.spaceId(spaceId))
                    .single()
                    .map(ResourceUtils::getId)
            )))
            .as(StepVerifier::create)
            .consumeNextWith(tupleEquality())
            .expectComplete()
            .verify(Duration.ofMinutes(5));
    }

    @Test
    public void listPrivateDomains() throws TimeoutException, InterruptedException {
        String domainName = this.nameFactory.getDomainName();
        String defaultOrganizationName = this.nameFactory.getOrganizationName();
        String organizationName = this.nameFactory.getOrganizationName();

        Mono
            .when(
                createOrganizationId(this.cloudFoundryClient, defaultOrganizationName),
                createOrganizationId(this.cloudFoundryClient, organizationName)
            )
            .flatMap(function((defaultOrganizationId, organizationId) -> Mono.when(
                Mono.just(organizationId),
                createPrivateDomainId(this.cloudFoundryClient, defaultOrganizationId, domainName)
            )))
            .delayUntil(function((organizationId, privateDomainId) -> requestAssociatePrivateDomain(this.cloudFoundryClient, organizationId, privateDomainId)))
            .flatMap(function((organizationId, privateDomainId) -> Mono.when(
                Mono.just(privateDomainId),
                requestListOrganizationPrivateDomains(this.cloudFoundryClient, organizationId)
                    .single()
                    .map(ResourceUtils::getId)
            )))
            .as(StepVerifier::create)
            .consumeNextWith(tupleEquality())
            .expectComplete()
            .verify(Duration.ofMinutes(5));
    }

    @Test
    public void listPrivateDomainsFilterByName() throws TimeoutException, InterruptedException {
        String organizationName = this.nameFactory.getOrganizationName();
        String privateDomainName = this.nameFactory.getDomainName();

        createOrganizationId(this.cloudFoundryClient, organizationName)
            .flatMap(organizationId -> Mono.when(
                Mono.just(organizationId),
                createPrivateDomainId(this.cloudFoundryClient, organizationId, privateDomainName)
            ))
            .flatMap(function((organizationId, privateDomainId) -> Mono.when(
                Mono.just(privateDomainId),
                requestListOrganizationPrivateDomains(this.cloudFoundryClient, organizationId, builder -> builder.name(privateDomainName))
                    .single()
                    .map(ResourceUtils::getId)
            )))
            .as(StepVerifier::create)
            .consumeNextWith(tupleEquality())
            .expectComplete()
            .verify(Duration.ofMinutes(5));
    }

    @Test
    public void listServices() throws TimeoutException, InterruptedException {
<<<<<<< HEAD
        String organizationName = this.nameFactory.getOrganizationName();

        Mono
            .when(
                requestListServices(this.cloudFoundryClient)
                    .count(),
                createOrganizationId(this.cloudFoundryClient, organizationName)
                    .flatMap(organizationId -> requestListOrganizationServices(this.cloudFoundryClient, organizationId)
                        .count()))
=======
        Mono.when(this.organizationId, this.serviceBrokerId)
            .flatMapMany(function((organizationId, serviceBrokerId) -> requestListOrganizationServices(this.cloudFoundryClient, organizationId)
                .filter(resource -> serviceBrokerId.equals(ResourceUtils.getEntity(resource).getServiceBrokerId()))))
            .map(response -> response.getEntity().getLabel())
>>>>>>> 12a642b2
            .as(StepVerifier::create)
            .expectNext(this.serviceName)
            .expectComplete()
            .verify(Duration.ofMinutes(5));
    }

    @Test
    public void listServicesFilterByActive() {
        Mono.when(this.organizationId, this.serviceBrokerId)
            .flatMapMany(function((organizationId, serviceBrokerId) -> requestListOrganizationServices(this.cloudFoundryClient, organizationId, builder -> builder.active(true))
                .filter(resource -> serviceBrokerId.equals(ResourceUtils.getEntity(resource).getServiceBrokerId()))))
            .map(response -> response.getEntity().getLabel())
            .as(StepVerifier::create)
            .expectNext(this.serviceName)
            .expectComplete()
            .verify(Duration.ofMinutes(5));
    }

    @Test
    public void listServicesFilterByLabel() {
        Mono.when(this.organizationId, this.serviceBrokerId)
            .flatMapMany(function((organizationId, serviceBrokerId) -> requestListOrganizationServices(this.cloudFoundryClient, organizationId, builder -> builder.label(this.serviceName))
                .filter(resource -> serviceBrokerId.equals(ResourceUtils.getEntity(resource).getServiceBrokerId()))))
            .map(response -> response.getEntity().getLabel())
            .as(StepVerifier::create)
            .expectNext(this.serviceName)
            .expectComplete()
            .verify(Duration.ofMinutes(5));
    }

    @Test
    public void listServicesFilterByServiceBrokerId() {
        Mono.when(this.organizationId, this.serviceBrokerId)
            .flatMapMany(function((organizationId, serviceBrokerId) -> requestListOrganizationServices(this.cloudFoundryClient, organizationId, builder -> builder.serviceBrokerId(serviceBrokerId))
                .filter(resource -> serviceBrokerId.equals(ResourceUtils.getEntity(resource).getServiceBrokerId()))))
            .map(response -> response.getEntity().getLabel())
            .as(StepVerifier::create)
            .expectNext(this.serviceName)
            .expectComplete()
            .verify(Duration.ofMinutes(5));
    }

    @Test
    public void listSpaceQuotaDefinitions() throws TimeoutException, InterruptedException {
        String organizationName = this.nameFactory.getOrganizationName();

        createOrganizationId(this.cloudFoundryClient, organizationName)
            .flatMapMany(organizationId -> PaginationUtils.
                requestClientV2Resources(page -> this.cloudFoundryClient.organizations()
                    .listSpaceQuotaDefinitions(ListOrganizationSpaceQuotaDefinitionsRequest.builder()
                        .organizationId(organizationId)
                        .page(page)
                        .build())))
            .as(StepVerifier::create)
            .expectComplete()
            .verify(Duration.ofMinutes(5));
    }

    @Test
    public void listSpaces() throws TimeoutException, InterruptedException {
        String organizationName = this.nameFactory.getOrganizationName();
        String spaceName = this.nameFactory.getSpaceName();

        createOrganizationId(this.cloudFoundryClient, organizationName)
            .delayUntil(organizationId -> requestCreateSpace(this.cloudFoundryClient, organizationId, spaceName))
            .flatMapMany(organizationId -> requestListOrganizationSpaces(this.cloudFoundryClient, organizationId))
            .as(StepVerifier::create)
            .expectNextCount(1)
            .expectComplete()
            .verify(Duration.ofMinutes(5));
    }

    @Test
    public void listSpacesFilterByApplicationId() throws TimeoutException, InterruptedException {
        String organizationName = this.nameFactory.getOrganizationName();
        String spaceName = this.nameFactory.getSpaceName();
        String applicationName = this.nameFactory.getApplicationName();

        createOrganizationId(this.cloudFoundryClient, organizationName)
            .flatMap(organizationId -> Mono.when(
                Mono.just(organizationId),
                createSpaceId(this.cloudFoundryClient, organizationId, spaceName)
            ))
            .flatMap(function((organizationId, spaceId) -> Mono.when(
                Mono.just(organizationId),
                Mono.just(spaceId),
                createApplicationId(this.cloudFoundryClient, spaceId, applicationName)
            )))
            .flatMapMany((function((organizationId, spaceId, applicationId) -> Mono.when(
                Mono.just(spaceId),
                requestListOrganizationSpaces(this.cloudFoundryClient, organizationId, builder -> builder.applicationId(applicationId))
                    .single()
                    .map(ResourceUtils::getId)
            ))))
            .as(StepVerifier::create)
            .consumeNextWith(tupleEquality())
            .expectComplete()
            .verify(Duration.ofMinutes(5));
    }

    @Test
    public void listSpacesFilterByDeveloperId() throws TimeoutException, InterruptedException {
        String organizationName = this.nameFactory.getOrganizationName();
        String spaceName = this.nameFactory.getSpaceName();

        Mono
            .when(
                createOrganizationId(this.cloudFoundryClient, organizationName),
                this.userId
            )
            .delayUntil(function((organizationId, userId) -> requestAssociateUser(this.cloudFoundryClient, organizationId, userId)))
            .flatMap(function((organizationId, userId) -> Mono.when(
                Mono.just(organizationId),
                createSpaceId(this.cloudFoundryClient, organizationId, spaceName),
                Mono.just(userId)
            )))
            .delayUntil(function((organizationId, spaceId, userId) -> requestAssociateSpaceDeveloper(this.cloudFoundryClient, spaceId, userId)))
            .flatMapMany((function((organizationId, spaceId, userId) -> Mono.when(
                Mono.just(spaceId),
                requestListOrganizationSpaces(this.cloudFoundryClient, organizationId, builder -> builder.developerId(userId))
                    .single()
                    .map(ResourceUtils::getId)
            ))))
            .as(StepVerifier::create)
            .consumeNextWith(tupleEquality())
            .expectComplete()
            .verify(Duration.ofMinutes(5));
    }

    @Test
    public void listSpacesFilterByName() throws TimeoutException, InterruptedException {
        String organizationName = this.nameFactory.getOrganizationName();
        String spaceName = this.nameFactory.getSpaceName();

        createOrganizationId(this.cloudFoundryClient, organizationName)
            .flatMap(organizationId -> Mono.when(
                Mono.just(organizationId),
                createSpaceId(this.cloudFoundryClient, organizationId, spaceName)
            ))
            .flatMapMany((function((organizationId, spaceId) -> Mono.when(
                Mono.just(spaceId),
                requestListOrganizationSpaces(this.cloudFoundryClient, organizationId, builder -> builder.name(spaceName))
                    .single()
                    .map(ResourceUtils::getId)
            ))))
            .as(StepVerifier::create)
            .consumeNextWith(tupleEquality())
            .expectComplete()
            .verify(Duration.ofMinutes(5));
    }

    @Test
    public void listUsers() throws TimeoutException, InterruptedException {
        String organizationName = this.nameFactory.getOrganizationName();

        Mono
            .when(
                createOrganizationId(this.cloudFoundryClient, organizationName),
                this.userId
            )
            .delayUntil(function((organizationId, userId) -> requestAssociateUser(this.cloudFoundryClient, organizationId, userId)))
            .flatMap(function((organizationId, userId) -> Mono.when(
                Mono.just(userId),
                requestListOrganizationUsers(this.cloudFoundryClient, organizationId)
                    .single()
                    .map(ResourceUtils::getId)
            )))
            .as(StepVerifier::create)
            .consumeNextWith(tupleEquality())
            .expectComplete()
            .verify(Duration.ofMinutes(5));
    }

    @Test
    public void listUsersFilterByAuditedOrganizationId() throws TimeoutException, InterruptedException {
        String organizationName1 = this.nameFactory.getOrganizationName();
        String organizationName2 = this.nameFactory.getOrganizationName();

        Mono
            .when(
                createOrganizationId(this.cloudFoundryClient, organizationName1),
                createOrganizationId(this.cloudFoundryClient, organizationName2),
                this.userId
            )
            .delayUntil(function((organizationId1, organizationId2, userId) -> Mono.when(
                requestAssociateUser(this.cloudFoundryClient, organizationId1, userId),
                requestAssociateAuditor(this.cloudFoundryClient, organizationId2, userId)
            )))
            .flatMap(function((organizationId1, organizationId2, userId) -> Mono.when(
                Mono.just(userId),
                requestListOrganizationUsers(this.cloudFoundryClient, organizationId1, builder -> builder.auditedOrganizationId(organizationId2))
                    .single()
                    .map(ResourceUtils::getId)
            )))
            .as(StepVerifier::create)
            .consumeNextWith(tupleEquality())
            .expectComplete()
            .verify(Duration.ofMinutes(5));
    }

    @Test
    public void listUsersFilterByAuditedSpaceId() throws TimeoutException, InterruptedException {
        String organizationName1 = this.nameFactory.getOrganizationName();
        String organizationName2 = this.nameFactory.getOrganizationName();
        String spaceName = this.nameFactory.getSpaceName();

        Mono
            .when(
                createOrganizationId(this.cloudFoundryClient, organizationName1),
                createOrganizationId(this.cloudFoundryClient, organizationName2),
                this.userId
            )
            .delayUntil(function((organizationId1, organizationId2, userId) -> Mono.when(
                requestAssociateUser(this.cloudFoundryClient, organizationId1, userId),
                requestAssociateUser(this.cloudFoundryClient, organizationId2, userId)
            )))
            .flatMap(function((organizationId1, organizationId2, userId) -> Mono.when(
                Mono.just(organizationId1),
                createSpaceId(this.cloudFoundryClient, organizationId2, spaceName),
                Mono.just(userId)
            )))
<<<<<<< HEAD
            .delayUntil(function((organizationId, userId, spaceId) -> requestAssociateSpaceAuditor(this.cloudFoundryClient, spaceId, userId)))
            .flatMap(function((organizationId, userId, spaceId) -> Mono.when(
=======
            .as(thenKeep(function((organizationId, spaceId, userId) -> requestAssociateSpaceAuditor(this.cloudFoundryClient, spaceId, userId))))
            .then(function((organizationId, spaceId, userId) -> Mono.when(
>>>>>>> 12a642b2
                Mono.just(userId),
                requestListOrganizationUsers(this.cloudFoundryClient, organizationId, builder -> builder.auditedSpaceId(spaceId))
                    .single()
                    .map(ResourceUtils::getId)
            )))
            .as(StepVerifier::create)
            .consumeNextWith(tupleEquality())
            .expectComplete()
            .verify(Duration.ofMinutes(5));
    }

    @Test
    public void listUsersFilterByBillingManagedOrganizationId() throws TimeoutException, InterruptedException {
        String organizationName1 = this.nameFactory.getOrganizationName();
        String organizationName2 = this.nameFactory.getOrganizationName();

        Mono
            .when(
                createOrganizationId(this.cloudFoundryClient, organizationName1),
                createOrganizationId(this.cloudFoundryClient, organizationName2),
                this.userId
            )
            .delayUntil(function((organizationId1, organizationId2, userId) -> Mono.when(
                requestAssociateUser(this.cloudFoundryClient, organizationId1, userId),
                requestAssociateBillingManager(this.cloudFoundryClient, organizationId2, userId)
            )))
            .flatMap(function((organizationId1, organizationId2, userId) -> Mono.when(
                Mono.just(userId),
                requestListOrganizationUsers(this.cloudFoundryClient, organizationId1, builder -> builder.billingManagedOrganizationId(organizationId2))
                    .single()
                    .map(ResourceUtils::getId)
            )))
            .as(StepVerifier::create)
            .consumeNextWith(tupleEquality())
            .expectComplete()
            .verify(Duration.ofMinutes(5));
    }

    @Test
    public void listUsersFilterByManagedOrganizationId() throws TimeoutException, InterruptedException {
        String organizationName1 = this.nameFactory.getOrganizationName();
        String organizationName2 = this.nameFactory.getOrganizationName();

        Mono
            .when(
                createOrganizationId(this.cloudFoundryClient, organizationName1),
                createOrganizationId(this.cloudFoundryClient, organizationName2),
                this.userId
            )
            .delayUntil(function((organizationId1, organizationId2, userId) -> Mono.when(
                requestAssociateUser(this.cloudFoundryClient, organizationId1, userId),
                requestAssociateManager(this.cloudFoundryClient, organizationId2, userId)
            )))
            .flatMap(function((organizationId1, organizationId2, userId) -> Mono.when(
                Mono.just(userId),
                requestListOrganizationUsers(this.cloudFoundryClient, organizationId1, builder -> builder.managedOrganizationId(organizationId2))
                    .single()
                    .map(ResourceUtils::getId)
            )))
            .as(StepVerifier::create)
            .consumeNextWith(tupleEquality())
            .expectComplete()
            .verify(Duration.ofMinutes(5));
    }

    @Test
    public void listUsersFilterByManagedSpaceId() throws TimeoutException, InterruptedException {
        String organizationName1 = this.nameFactory.getOrganizationName();
        String organizationName2 = this.nameFactory.getOrganizationName();
        String spaceName = this.nameFactory.getSpaceName();

        Mono
            .when(
                createOrganizationId(this.cloudFoundryClient, organizationName1),
                createOrganizationId(this.cloudFoundryClient, organizationName2),
                this.userId
            )
            .delayUntil(function((organizationId1, organizationId2, userId) -> Mono.when(
                requestAssociateUser(this.cloudFoundryClient, organizationId1, userId),
                requestAssociateUser(this.cloudFoundryClient, organizationId2, userId)
            )))
            .flatMap(function((organizationId1, organizationId2, userId) -> Mono.when(
                Mono.just(organizationId1),
                createSpaceId(this.cloudFoundryClient, organizationId2, spaceName),
                Mono.just(userId)
            )))
<<<<<<< HEAD
            .delayUntil(function((organizationId, userId, spaceId) -> requestAssociateSpaceManager(this.cloudFoundryClient, spaceId, userId)))
            .flatMap(function((organizationId, userId, spaceId) -> Mono.when(
=======
            .as(thenKeep(function((organizationId, spaceId, userId) -> requestAssociateSpaceManager(this.cloudFoundryClient, spaceId, userId))))
            .then(function((organizationId, spaceId, userId) -> Mono.when(
>>>>>>> 12a642b2
                Mono.just(userId),
                requestListOrganizationUsers(this.cloudFoundryClient, organizationId, builder -> builder.managedSpaceId(spaceId))
                    .single()
                    .map(ResourceUtils::getId)
            )))
            .as(StepVerifier::create)
            .consumeNextWith(tupleEquality())
            .expectComplete()
            .verify(Duration.ofMinutes(5));
    }

    @Test
    public void listUsersFilterBySpaceId() throws TimeoutException, InterruptedException {
        String organizationName1 = this.nameFactory.getOrganizationName();
        String organizationName2 = this.nameFactory.getOrganizationName();
        String spaceName = this.nameFactory.getSpaceName();

<<<<<<< HEAD
        Mono
            .when(
                createOrganizationId(this.cloudFoundryClient, organizationName),
                this.userId
            )
            .delayUntil(function((organizationId, userId) -> requestAssociateAuditor(this.cloudFoundryClient, organizationId, userId)))
            .flatMap(function((organizationId, userId) -> Mono.when(
                Mono.just(organizationId),
                Mono.just(userId),
                getUserDefaultSpaceId(this.cloudFoundryClient, userId)
            )))
            .flatMap(function((organizationId, userId, spaceId) -> Mono.when(
=======
        Mono.when(
            createOrganizationId(this.cloudFoundryClient, organizationName1),
            createOrganizationId(this.cloudFoundryClient, organizationName2),
            this.userId
        )
            .as(thenKeep(function((organizationId1, organizationId2, userId) -> Mono.when(
                requestAssociateUser(this.cloudFoundryClient, organizationId1, userId),
                requestAssociateUser(this.cloudFoundryClient, organizationId2, userId)
            ))))
            .then(function((organizationId1, organizationId2, userId) -> Mono.when(
                Mono.just(organizationId1),
                createSpaceId(this.cloudFoundryClient, organizationId2, spaceName),
                Mono.just(userId)
            )))
            .as(thenKeep(function((organizationId, spaceId, userId) -> requestAssociateSpaceDeveloper(this.cloudFoundryClient, spaceId, userId))))
            .then(function((organizationId, spaceId, userId) -> Mono.when(
>>>>>>> 12a642b2
                Mono.just(userId),
                requestListOrganizationUsers(this.cloudFoundryClient, organizationId, builder -> builder.spaceId(spaceId))
                    .single()
                    .map(ResourceUtils::getId)
            )))
            .as(StepVerifier::create)
            .consumeNextWith(tupleEquality())
            .expectComplete()
            .verify(Duration.ofMinutes(5));
    }

    @Test
    public void removeAuditor() throws TimeoutException, InterruptedException {
        String organizationName = this.nameFactory.getOrganizationName();

        Mono
            .when(
                createOrganizationId(this.cloudFoundryClient, organizationName),
                this.userId
            )
            .delayUntil(function((organizationId, userId) -> requestAssociateAuditor(this.cloudFoundryClient, organizationId, userId)))
            .delayUntil(function((organizationId, userId) -> this.cloudFoundryClient.organizations()
                .removeAuditor(RemoveOrganizationAuditorRequest.builder()
                    .auditorId(userId)
                    .organizationId(organizationId)
                    .build())))
            .flatMapMany(function((organizationId, userId) -> requestListOrganizationAuditors(this.cloudFoundryClient, organizationId)))
            .as(StepVerifier::create)
            .expectComplete()
            .verify(Duration.ofMinutes(5));
    }

    @Test
    public void removeAuditorByUsername() throws TimeoutException, InterruptedException {
        String organizationName = this.nameFactory.getOrganizationName();

        Mono
            .when(
                createOrganizationId(this.cloudFoundryClient, organizationName),
                this.userId
            )
            .delayUntil(function((organizationId, userId) -> requestAssociateAuditor(this.cloudFoundryClient, organizationId, userId)))
            .delayUntil(function((organizationId, userId) -> this.cloudFoundryClient.organizations()
                .removeAuditorByUsername(RemoveOrganizationAuditorByUsernameRequest.builder()
                    .username(this.username)
                    .organizationId(organizationId)
                    .build())))
            .flatMapMany(function((organizationId, userId) -> requestListOrganizationAuditors(this.cloudFoundryClient, organizationId)))
            .as(StepVerifier::create)
            .expectComplete()
            .verify(Duration.ofMinutes(5));
    }

    @Test
    public void removeBillingManager() throws TimeoutException, InterruptedException {
        String organizationName = this.nameFactory.getOrganizationName();

        Mono
            .when(
                createOrganizationId(this.cloudFoundryClient, organizationName),
                this.userId
            )
            .delayUntil(function((organizationId, userId) -> requestAssociateBillingManager(this.cloudFoundryClient, organizationId, userId)))
            .delayUntil(function((organizationId, userId) -> this.cloudFoundryClient.organizations()
                .removeBillingManager(RemoveOrganizationBillingManagerRequest.builder()
                    .billingManagerId(userId)
                    .organizationId(organizationId)
                    .build())))
            .flatMapMany(function((organizationId, userId) -> requestListOrganizationBillingManagers(this.cloudFoundryClient, organizationId)))
            .as(StepVerifier::create)
            .expectComplete()
            .verify(Duration.ofMinutes(5));
    }

    @Test
    public void removeBillingManagerByUsername() throws TimeoutException, InterruptedException {
        String organizationName = this.nameFactory.getOrganizationName();

        Mono
            .when(
                createOrganizationId(this.cloudFoundryClient, organizationName),
                this.userId
            )
            .delayUntil(function((organizationId, userId) -> requestAssociateBillingManager(this.cloudFoundryClient, organizationId, userId)))
            .delayUntil(function((organizationId, userId) -> this.cloudFoundryClient.organizations()
                .removeBillingManagerByUsername(RemoveOrganizationBillingManagerByUsernameRequest.builder()
                    .username(this.username)
                    .organizationId(organizationId)
                    .build())))
            .flatMapMany(function((organizationId, userId) -> requestListOrganizationBillingManagers(this.cloudFoundryClient, organizationId)))
            .as(StepVerifier::create)
            .expectComplete()
            .verify(Duration.ofMinutes(5));
    }

    @Test
    public void removeManager() throws TimeoutException, InterruptedException {
        String organizationName = this.nameFactory.getOrganizationName();

        Mono
            .when(
                createOrganizationId(this.cloudFoundryClient, organizationName),
                this.userId
            )
            .delayUntil(function((organizationId, userId) -> requestAssociateManager(this.cloudFoundryClient, organizationId, userId)))
            .delayUntil(function((organizationId, userId) -> this.cloudFoundryClient.organizations()
                .removeManager(RemoveOrganizationManagerRequest.builder()
                    .managerId(userId)
                    .organizationId(organizationId)
                    .build())))
            .flatMapMany(function((organizationId, userId) -> requestListOrganizationManagers(this.cloudFoundryClient, organizationId)))
            .as(StepVerifier::create)
            .expectComplete()
            .verify(Duration.ofMinutes(5));
    }

    @Test
    public void removeManagerByUsername() throws TimeoutException, InterruptedException {
        String organizationName = this.nameFactory.getOrganizationName();

        Mono
            .when(
                createOrganizationId(this.cloudFoundryClient, organizationName),
                this.userId
            )
            .delayUntil(function((organizationId, userId) -> requestAssociateManager(this.cloudFoundryClient, organizationId, userId)))
            .delayUntil(function((organizationId, userId) -> this.cloudFoundryClient.organizations()
                .removeManagerByUsername(RemoveOrganizationManagerByUsernameRequest.builder()
                    .username(this.username)
                    .organizationId(organizationId)
                    .build())))
            .flatMapMany(function((organizationId, userId) -> requestListOrganizationManagers(this.cloudFoundryClient, organizationId)))
            .as(StepVerifier::create)
            .expectComplete()
            .verify(Duration.ofMinutes(5));
    }

    @Test
    public void removePrivateDomain() throws TimeoutException, InterruptedException {
        String domainName = this.nameFactory.getDomainName();
        String defaultOrganizationName = this.nameFactory.getOrganizationName();
        String organizationName = this.nameFactory.getOrganizationName();

        Mono
            .when(
                createOrganizationId(this.cloudFoundryClient, defaultOrganizationName),
                createOrganizationId(this.cloudFoundryClient, organizationName)
            )
            .flatMap(function((defaultOrganizationId, organizationId) -> Mono.when(
                Mono.just(organizationId),
                createPrivateDomainId(this.cloudFoundryClient, defaultOrganizationId, domainName)
            )))
            .delayUntil(function((organizationId, privateDomainId) -> requestAssociatePrivateDomain(this.cloudFoundryClient, organizationId, privateDomainId)))
            .delayUntil(function((organizationId, privateDomainId) -> this.cloudFoundryClient.organizations()
                .removePrivateDomain(RemoveOrganizationPrivateDomainRequest.builder()
                    .privateDomainId(privateDomainId)
                    .organizationId(organizationId)
                    .build())))
            .flatMapMany(function((organizationId, privateDomainId) -> requestListOrganizationPrivateDomains(this.cloudFoundryClient, organizationId)))
            .as(StepVerifier::create)
            .expectComplete()
            .verify(Duration.ofMinutes(5));
    }

    @Test
    public void removeUser() throws TimeoutException, InterruptedException {
        String organizationName = this.nameFactory.getOrganizationName();

        Mono
            .when(
                createOrganizationId(this.cloudFoundryClient, organizationName),
                this.userId
            )
            .delayUntil(function((organizationId, userId) -> requestAssociateUser(this.cloudFoundryClient, organizationId, userId)))
            .delayUntil(function((organizationId, userId) -> this.cloudFoundryClient.organizations()
                .removeUser(RemoveOrganizationUserRequest.builder()
                    .userId(userId)
                    .organizationId(organizationId)
                    .build())))
            .flatMapMany(function((organizationId, userId) -> requestListOrganizationUsers(this.cloudFoundryClient, organizationId)))
            .as(StepVerifier::create)
            .expectComplete()
            .verify(Duration.ofMinutes(5));
    }

    @Test
    public void removeUserByUsername() throws TimeoutException, InterruptedException {
        String organizationName = this.nameFactory.getOrganizationName();

        Mono
            .when(
                createOrganizationId(this.cloudFoundryClient, organizationName),
                this.userId
            )
            .delayUntil(function((organizationId, userId) -> requestAssociateUser(this.cloudFoundryClient, organizationId, userId)))
            .delayUntil(function((organizationId, userId) -> this.cloudFoundryClient.organizations()
                .removeUserByUsername(RemoveOrganizationUserByUsernameRequest.builder()
                    .username(this.username)
                    .organizationId(organizationId)
                    .build())))
            .flatMapMany(function((organizationId, userId) -> requestListOrganizationUsers(this.cloudFoundryClient, organizationId)))
            .as(StepVerifier::create)
            .expectComplete()
            .verify(Duration.ofMinutes(5));
    }

    @Test
    public void summary() throws TimeoutException, InterruptedException {
        String organizationName = this.nameFactory.getOrganizationName();

        createOrganizationId(this.cloudFoundryClient, organizationName)
            .flatMap(organizationId -> this.cloudFoundryClient.organizations()
                .summary(SummaryOrganizationRequest.builder()
                    .organizationId(organizationId)
                    .build())
                .map(SummaryOrganizationResponse::getName))
            .as(StepVerifier::create)
            .expectNext(organizationName)
            .expectComplete()
            .verify(Duration.ofMinutes(5));
    }

    @Test
    public void update() throws TimeoutException, InterruptedException {
        String organizationName = this.nameFactory.getOrganizationName();
        String organizationName2 = this.nameFactory.getOrganizationName();

        createOrganizationId(this.cloudFoundryClient, organizationName)
            .delayUntil(organizationId -> this.cloudFoundryClient.organizations()
                .update(UpdateOrganizationRequest.builder()
                    .organizationId(organizationId)
                    .name(organizationName2)
                    .build()))
            .flatMap(organizationId -> requestGetOrganization(this.cloudFoundryClient, organizationId))
            .map(ResourceUtils::getEntity)
            .map(OrganizationEntity::getName)
            .as(StepVerifier::create)
            .expectNext(organizationName2)
            .expectComplete()
            .verify(Duration.ofMinutes(5));
    }

    private static Mono<String> createApplicationId(CloudFoundryClient cloudFoundryClient, String spaceId, String applicationName) {
        return requestCreateApplication(cloudFoundryClient, spaceId, applicationName)
            .map(ResourceUtils::getId);
    }

    private static Mono<String> createOrganizationId(CloudFoundryClient cloudFoundryClient, String organizationName) {
        return requestCreateOrganization(cloudFoundryClient, organizationName)
            .map(ResourceUtils::getId);
    }

    private static Mono<String> createPrivateDomainId(CloudFoundryClient cloudFoundryClient, String organizationId, String domainName) {
        return requestCreatePrivateDomain(cloudFoundryClient, domainName, organizationId)
            .map(ResourceUtils::getId);
    }

    private static Mono<String> createSpaceId(CloudFoundryClient cloudFoundryClient, String organizationId, String spaceName) {
        return requestCreateSpace(cloudFoundryClient, organizationId, spaceName)
            .map(ResourceUtils::getId);
    }

    private static Mono<String> getUserDefaultSpaceId(CloudFoundryClient cloudFoundryClient, String userId) {
        return requestListUsers(cloudFoundryClient)
            .filter(resource -> userId.equals(ResourceUtils.getId(resource)))
            .single()
            .map(resource -> ResourceUtils.getEntity(resource).getDefaultSpaceId());
    }

    private static Mono<AssociateOrganizationAuditorResponse> requestAssociateAuditor(CloudFoundryClient cloudFoundryClient, String organizationId, String userId) {
        return cloudFoundryClient.organizations()
            .associateAuditor(AssociateOrganizationAuditorRequest.builder()
                .auditorId(userId)
                .organizationId(organizationId)
                .build());
    }

    private static Mono<AssociateOrganizationBillingManagerResponse> requestAssociateBillingManager(CloudFoundryClient cloudFoundryClient, String organizationId, String userId) {
        return cloudFoundryClient.organizations()
            .associateBillingManager(AssociateOrganizationBillingManagerRequest.builder()
                .billingManagerId(userId)
                .organizationId(organizationId)
                .build());
    }

    private static Mono<AssociateOrganizationManagerResponse> requestAssociateManager(CloudFoundryClient cloudFoundryClient, String organizationId, String userId) {
        return cloudFoundryClient.organizations()
            .associateManager(AssociateOrganizationManagerRequest.builder()
                .managerId(userId)
                .organizationId(organizationId)
                .build());
    }

    private static Mono<AssociateOrganizationPrivateDomainResponse> requestAssociatePrivateDomain(CloudFoundryClient cloudFoundryClient, String organizationId, String privateDomainId) {
        return cloudFoundryClient.organizations()
            .associatePrivateDomain(AssociateOrganizationPrivateDomainRequest.builder()
                .organizationId(organizationId)
                .privateDomainId(privateDomainId)
                .build());
    }

    private static Mono<AssociateSpaceAuditorResponse> requestAssociateSpaceAuditor(CloudFoundryClient cloudFoundryClient, String spaceId, String userId) {
        return cloudFoundryClient.spaces()
            .associateAuditor(AssociateSpaceAuditorRequest.builder()
                .spaceId(spaceId)
                .auditorId(userId)
                .build());
    }

    private static Mono<AssociateSpaceDeveloperResponse> requestAssociateSpaceDeveloper(CloudFoundryClient cloudFoundryClient, String spaceId, String userId) {
        return cloudFoundryClient.spaces()
            .associateDeveloper(AssociateSpaceDeveloperRequest.builder()
                .spaceId(spaceId)
                .developerId(userId)
                .build());
    }

    private static Mono<AssociateSpaceManagerResponse> requestAssociateSpaceManager(CloudFoundryClient cloudFoundryClient, String spaceId, String userId) {
        return cloudFoundryClient.spaces()
            .associateManager(AssociateSpaceManagerRequest.builder()
                .spaceId(spaceId)
                .managerId(userId)
                .build());
    }

    private static Mono<AssociateOrganizationUserResponse> requestAssociateUser(CloudFoundryClient cloudFoundryClient, String organizationId, String userId) {
        return cloudFoundryClient.organizations()
            .associateUser(AssociateOrganizationUserRequest.builder()
                .userId(userId)
                .organizationId(organizationId)
                .build());
    }

    private static Mono<CreateApplicationResponse> requestCreateApplication(CloudFoundryClient cloudFoundryClient, String spaceId, String applicationName) {
        return cloudFoundryClient.applicationsV2()
            .create(CreateApplicationRequest.builder()
                .name(applicationName)
                .spaceId(spaceId)
                .build());
    }

    private static Mono<CreateOrganizationResponse> requestCreateOrganization(CloudFoundryClient cloudFoundryClient, String organizationName) {
        return requestCreateOrganization(cloudFoundryClient, organizationName, UnaryOperator.identity());
    }

    private static Mono<CreateOrganizationResponse> requestCreateOrganization(CloudFoundryClient cloudFoundryClient, String organizationName,
                                                                              UnaryOperator<CreateOrganizationRequest.Builder> transformer) {
        return cloudFoundryClient.organizations()
            .create(transformer.apply(CreateOrganizationRequest.builder())
                .name(organizationName)
                .build());
    }

    private static Mono<CreatePrivateDomainResponse> requestCreatePrivateDomain(CloudFoundryClient cloudFoundryClient, String domainName, String organizationId) {
        return cloudFoundryClient.privateDomains()
            .create(CreatePrivateDomainRequest.builder()
                .name(domainName)
                .owningOrganizationId(organizationId)
                .build());
    }

    private static Mono<CreateSpaceResponse> requestCreateSpace(CloudFoundryClient cloudFoundryClient, String organizationId, String spaceName) {
        return cloudFoundryClient.spaces()
            .create(CreateSpaceRequest.builder()
                .name(spaceName)
                .organizationId(organizationId)
                .build());
    }

    private static Mono<GetOrganizationResponse> requestGetOrganization(CloudFoundryClient cloudFoundryClient, String organizationId) {
        return cloudFoundryClient.organizations()
            .get(GetOrganizationRequest.builder()
                .organizationId(organizationId)
                .build());
    }

    private static Flux<UserResource> requestListOrganizationAuditors(CloudFoundryClient cloudFoundryClient, String organizationId) {
        return requestListOrganizationAuditors(cloudFoundryClient, organizationId, UnaryOperator.identity());
    }

    private static Flux<UserResource> requestListOrganizationAuditors(CloudFoundryClient cloudFoundryClient, String organizationId,
                                                                      UnaryOperator<ListOrganizationAuditorsRequest.Builder> transformer) {
        return PaginationUtils.
            requestClientV2Resources(page -> cloudFoundryClient.organizations()
                .listAuditors(transformer.apply(ListOrganizationAuditorsRequest.builder())
                    .page(page)
                    .organizationId(organizationId)
                    .build()));
    }

    private static Flux<UserResource> requestListOrganizationBillingManagers(CloudFoundryClient cloudFoundryClient, String organizationId) {
        return requestListOrganizationBillingManagers(cloudFoundryClient, organizationId, UnaryOperator.identity());
    }

    private static Flux<UserResource> requestListOrganizationBillingManagers(CloudFoundryClient cloudFoundryClient, String organizationId,
                                                                             UnaryOperator<ListOrganizationBillingManagersRequest.Builder> transformer) {
        return PaginationUtils.
            requestClientV2Resources(page -> cloudFoundryClient.organizations()
                .listBillingManagers(transformer.apply(ListOrganizationBillingManagersRequest.builder())
                    .page(page)
                    .organizationId(organizationId)
                    .build()));
    }

    private static Flux<UserResource> requestListOrganizationManagers(CloudFoundryClient cloudFoundryClient, String organizationId) {
        return requestListOrganizationManagers(cloudFoundryClient, organizationId, UnaryOperator.identity());
    }

    private static Flux<UserResource> requestListOrganizationManagers(CloudFoundryClient cloudFoundryClient, String organizationId,
                                                                      UnaryOperator<ListOrganizationManagersRequest.Builder> transformer) {
        return PaginationUtils.
            requestClientV2Resources(page -> cloudFoundryClient.organizations()
                .listManagers(transformer.apply(ListOrganizationManagersRequest.builder())
                    .page(page)
                    .organizationId(organizationId)
                    .build()));
    }

    private static Flux<PrivateDomainResource> requestListOrganizationPrivateDomains(CloudFoundryClient cloudFoundryClient, String organizationId) {
        return requestListOrganizationPrivateDomains(cloudFoundryClient, organizationId, UnaryOperator.identity());
    }

    private static Flux<PrivateDomainResource> requestListOrganizationPrivateDomains(CloudFoundryClient cloudFoundryClient, String organizationId,
                                                                                     UnaryOperator<ListOrganizationPrivateDomainsRequest.Builder> transformer) {
        return PaginationUtils.
            requestClientV2Resources(page -> cloudFoundryClient.organizations()
                .listPrivateDomains(transformer.apply(ListOrganizationPrivateDomainsRequest.builder())
                    .page(page)
                    .organizationId(organizationId)
                    .build()));
    }

    private static Flux<ServiceResource> requestListOrganizationServices(CloudFoundryClient cloudFoundryClient, String organizationId) {
        return requestListOrganizationServices(cloudFoundryClient, organizationId, UnaryOperator.identity());
    }

    private static Flux<ServiceResource> requestListOrganizationServices(CloudFoundryClient cloudFoundryClient, String organizationId,
                                                                         UnaryOperator<ListOrganizationServicesRequest.Builder> transformer) {
        return PaginationUtils.
            requestClientV2Resources(page -> cloudFoundryClient.organizations()
                .listServices(transformer.apply(ListOrganizationServicesRequest.builder())
                    .organizationId(organizationId)
                    .page(page)
                    .build()));
    }

    private static Flux<SpaceResource> requestListOrganizationSpaces(CloudFoundryClient cloudFoundryClient, String organizationId) {
        return requestListOrganizationSpaces(cloudFoundryClient, organizationId, UnaryOperator.identity());
    }

    private static Flux<SpaceResource> requestListOrganizationSpaces(CloudFoundryClient cloudFoundryClient, String organizationId, UnaryOperator<ListOrganizationSpacesRequest.Builder> transformer) {
        return PaginationUtils.
            requestClientV2Resources(page -> cloudFoundryClient.organizations()
                .listSpaces(transformer.apply(ListOrganizationSpacesRequest.builder())
                    .organizationId(organizationId)
                    .page(page)
                    .build()));
    }

    private static Flux<UserResource> requestListOrganizationUsers(CloudFoundryClient cloudFoundryClient, String organizationId) {
        return requestListOrganizationUsers(cloudFoundryClient, organizationId, UnaryOperator.identity());
    }

    private static Flux<UserResource> requestListOrganizationUsers(CloudFoundryClient cloudFoundryClient, String organizationId, UnaryOperator<ListOrganizationUsersRequest.Builder> transformer) {
        return PaginationUtils.
            requestClientV2Resources(page -> cloudFoundryClient.organizations()
                .listUsers(transformer.apply(ListOrganizationUsersRequest.builder())
                    .page(page)
                    .organizationId(organizationId)
                    .build()));
    }

    private static Flux<OrganizationResource> requestListOrganizations(CloudFoundryClient cloudFoundryClient) {
        return requestListOrganizations(cloudFoundryClient, UnaryOperator.identity());
    }

    private static Flux<OrganizationResource> requestListOrganizations(CloudFoundryClient cloudFoundryClient, UnaryOperator<ListOrganizationsRequest.Builder> transformer) {
        return PaginationUtils.
            requestClientV2Resources(page -> cloudFoundryClient.organizations()
                .list(transformer.apply(ListOrganizationsRequest.builder())
                    .page(page)
                    .build()));
    }

    private static Flux<ServiceResource> requestListServices(CloudFoundryClient cloudFoundryClient) {
        return PaginationUtils.
            requestClientV2Resources(page -> cloudFoundryClient.services()
                .list(ListServicesRequest.builder()
                    .build()));
    }

    private static Flux<UserResource> requestListUsers(CloudFoundryClient cloudFoundryClient) {
        return PaginationUtils.
            requestClientV2Resources(page -> cloudFoundryClient.users()
                .list(ListUsersRequest.builder()
                    .page(page)
                    .build()));
    }

}<|MERGE_RESOLUTION|>--- conflicted
+++ resolved
@@ -129,13 +129,7 @@
                 createOrganizationId(this.cloudFoundryClient, organizationName),
                 this.userId
             )
-<<<<<<< HEAD
             .flatMap(function((organizationId, userId) -> Mono.when(
-                requestAssociateAuditor(this.cloudFoundryClient, organizationId, userId)
-                    .map(ResourceUtils::getId),
-                Mono.just(organizationId)
-=======
-            .then(function((organizationId, userId) -> Mono.when(
                 Mono.just(organizationId),
                 this.cloudFoundryClient.organizations()
                     .associateAuditor(AssociateOrganizationAuditorRequest.builder()
@@ -143,7 +137,6 @@
                         .organizationId(organizationId)
                         .build())
                     .map(ResourceUtils::getId)
->>>>>>> 12a642b2
             )))
             .as(StepVerifier::create)
             .consumeNextWith(tupleEquality())
@@ -434,7 +427,7 @@
             createOrganizationId(this.cloudFoundryClient, organizationName),
             this.userId
         )
-            .then(function((organizationId, userId) -> requestAssociateUser(this.cloudFoundryClient, organizationId, userId)
+            .flatMap(function((organizationId, userId) -> requestAssociateUser(this.cloudFoundryClient, organizationId, userId)
                 .then(Mono.just(organizationId))))
             .flatMapMany(organizationId -> PaginationUtils.
                 requestClientV2Resources(page -> this.cloudFoundryClient.organizations()
@@ -533,13 +526,8 @@
                 createSpaceId(this.cloudFoundryClient, organizationId2, spaceName),
                 Mono.just(userId)
             )))
-<<<<<<< HEAD
-            .delayUntil(function((organizationId, userId, spaceId) -> requestAssociateSpaceAuditor(this.cloudFoundryClient, spaceId, userId)))
-            .flatMap(function((organizationId, userId, spaceId) -> Mono.when(
-=======
-            .as(thenKeep(function((organizationId, spaceId, userId) -> requestAssociateSpaceAuditor(this.cloudFoundryClient, spaceId, userId))))
-            .then(function((organizationId, spaceId, userId) -> Mono.when(
->>>>>>> 12a642b2
+            .delayUntil(function((organizationId, spaceId, userId) -> requestAssociateSpaceAuditor(this.cloudFoundryClient, spaceId, userId)))
+            .flatMap(function((organizationId, spaceId, userId) -> Mono.when(
                 Mono.just(userId),
                 requestListOrganizationAuditors(this.cloudFoundryClient, organizationId, builder -> builder.auditedSpaceId(spaceId))
                     .single()
@@ -626,13 +614,8 @@
                 createSpaceId(this.cloudFoundryClient, organizationId2, spaceName),
                 Mono.just(userId)
             )))
-<<<<<<< HEAD
-            .delayUntil(function((organizationId, userId, spaceId) -> requestAssociateSpaceManager(this.cloudFoundryClient, spaceId, userId)))
-            .flatMap(function((organizationId, userId, spaceId) -> Mono.when(
-=======
-            .as(thenKeep(function((organizationId, spaceId, userId) -> requestAssociateSpaceManager(this.cloudFoundryClient, spaceId, userId))))
-            .then(function((organizationId, spaceId, userId) -> Mono.when(
->>>>>>> 12a642b2
+            .delayUntil(function((organizationId, spaceId, userId) -> requestAssociateSpaceManager(this.cloudFoundryClient, spaceId, userId)))
+            .flatMap(function((organizationId, spaceId, userId) -> Mono.when(
                 Mono.just(userId),
                 requestListOrganizationAuditors(this.cloudFoundryClient, organizationId, builder -> builder.managedSpaceId(spaceId))
                     .single()
@@ -650,37 +633,22 @@
         String organizationName2 = this.nameFactory.getOrganizationName();
         String spaceName = this.nameFactory.getSpaceName();
 
-<<<<<<< HEAD
-        Mono
-            .when(
-                createOrganizationId(this.cloudFoundryClient, organizationName),
-                this.userId
-            )
-            .delayUntil(function((organizationId, userId) -> requestAssociateAuditor(this.cloudFoundryClient, organizationId, userId)))
-            .flatMap(function((organizationId, userId) -> Mono.when(
-                Mono.just(organizationId),
-                Mono.just(userId),
-                getUserDefaultSpaceId(this.cloudFoundryClient, userId)
-            )))
-            .flatMap(function((organizationId, userId, spaceId) -> Mono.when(
-=======
         Mono.when(
             createOrganizationId(this.cloudFoundryClient, organizationName1),
             createOrganizationId(this.cloudFoundryClient, organizationName2),
             this.userId
         )
-            .as(thenKeep(function((organizationId1, organizationId2, userId) -> Mono.when(
+            .delayUntil(function((organizationId1, organizationId2, userId) -> Mono.when(
                 requestAssociateAuditor(this.cloudFoundryClient, organizationId1, userId),
                 requestAssociateUser(this.cloudFoundryClient, organizationId2, userId)
-            ))))
-            .then(function((organizationId1, organizationId2, userId) -> Mono.when(
+            )))
+            .flatMap(function((organizationId1, organizationId2, userId) -> Mono.when(
                 Mono.just(organizationId1),
                 createSpaceId(this.cloudFoundryClient, organizationId2, spaceName),
                 Mono.just(userId)
             )))
-            .as(thenKeep(function((organizationId, spaceId, userId) -> requestAssociateSpaceDeveloper(this.cloudFoundryClient, spaceId, userId))))
-            .then(function((organizationId, spaceId, userId) -> Mono.when(
->>>>>>> 12a642b2
+            .delayUntil(function((organizationId, spaceId, userId) -> requestAssociateSpaceDeveloper(this.cloudFoundryClient, spaceId, userId)))
+            .flatMap(function((organizationId, spaceId, userId) -> Mono.when(
                 Mono.just(userId),
                 requestListOrganizationAuditors(this.cloudFoundryClient, organizationId, builder -> builder.spaceId(spaceId))
                     .single()
@@ -762,13 +730,8 @@
                 createSpaceId(this.cloudFoundryClient, organizationId2, spaceName),
                 Mono.just(userId)
             )))
-<<<<<<< HEAD
-            .delayUntil(function((organizationId, userId, spaceId) -> requestAssociateSpaceAuditor(this.cloudFoundryClient, spaceId, userId)))
-            .flatMap(function((organizationId, userId, spaceId) -> Mono.when(
-=======
-            .as(thenKeep(function((organizationId, spaceId, userId) -> requestAssociateSpaceAuditor(this.cloudFoundryClient, spaceId, userId))))
-            .then(function((organizationId, spaceId, userId) -> Mono.when(
->>>>>>> 12a642b2
+            .delayUntil(function((organizationId, spaceId, userId) -> requestAssociateSpaceAuditor(this.cloudFoundryClient, spaceId, userId)))
+            .flatMap(function((organizationId, spaceId, userId) -> Mono.when(
                 Mono.just(userId),
                 requestListOrganizationBillingManagers(this.cloudFoundryClient, organizationId, builder -> builder.auditedSpaceId(spaceId))
                     .single()
@@ -855,13 +818,8 @@
                 createSpaceId(this.cloudFoundryClient, organizationId2, spaceName),
                 Mono.just(userId)
             )))
-<<<<<<< HEAD
-            .delayUntil(function((organizationId, userId, spaceId) -> requestAssociateSpaceManager(this.cloudFoundryClient, spaceId, userId)))
-            .flatMap(function((organizationId, userId, spaceId) -> Mono.when(
-=======
-            .as(thenKeep(function((organizationId, spaceId, userId) -> requestAssociateSpaceManager(this.cloudFoundryClient, spaceId, userId))))
-            .then(function((organizationId, spaceId, userId) -> Mono.when(
->>>>>>> 12a642b2
+            .delayUntil(function((organizationId, spaceId, userId) -> requestAssociateSpaceManager(this.cloudFoundryClient, spaceId, userId)))
+            .flatMap(function((organizationId, spaceId, userId) -> Mono.when(
                 Mono.just(userId),
                 requestListOrganizationBillingManagers(this.cloudFoundryClient, organizationId, builder -> builder.managedSpaceId(spaceId))
                     .single()
@@ -879,36 +837,27 @@
         String organizationName2 = this.nameFactory.getOrganizationName();
         String spaceName = this.nameFactory.getSpaceName();
 
-<<<<<<< HEAD
-        Mono
-            .when(
-                createOrganizationId(this.cloudFoundryClient, organizationName),
-                createSharedDomainId(this.cloudFoundryClient, sharedDomainName)
-            )
-            .flatMapMany(function((organizationId, sharedDomainId) -> getDomainNames(this.cloudFoundryClient, organizationId, builder -> builder.name(sharedDomainName))))
-=======
         Mono.when(
             createOrganizationId(this.cloudFoundryClient, organizationName1),
             createOrganizationId(this.cloudFoundryClient, organizationName2),
             this.userId
         )
-            .as(thenKeep(function((organizationId1, organizationId2, userId) -> Mono.when(
+            .delayUntil(function((organizationId1, organizationId2, userId) -> Mono.when(
                 requestAssociateBillingManager(this.cloudFoundryClient, organizationId1, userId),
                 requestAssociateUser(this.cloudFoundryClient, organizationId2, userId)
-            ))))
-            .then(function((organizationId1, organizationId2, userId) -> Mono.when(
+            )))
+            .flatMap(function((organizationId1, organizationId2, userId) -> Mono.when(
                 Mono.just(organizationId1),
                 createSpaceId(this.cloudFoundryClient, organizationId2, spaceName),
                 Mono.just(userId)
             )))
-            .as(thenKeep(function((organizationId, spaceId, userId) -> requestAssociateSpaceDeveloper(this.cloudFoundryClient, spaceId, userId))))
-            .then(function((organizationId, spaceId, userId) -> Mono.when(
+            .delayUntil(function((organizationId, spaceId, userId) -> requestAssociateSpaceDeveloper(this.cloudFoundryClient, spaceId, userId)))
+            .flatMap(function((organizationId, spaceId, userId) -> Mono.when(
                 Mono.just(userId),
                 requestListOrganizationBillingManagers(this.cloudFoundryClient, organizationId, builder -> builder.spaceId(spaceId))
                     .single()
                     .map(ResourceUtils::getId)
             )))
->>>>>>> 12a642b2
             .as(StepVerifier::create)
             .consumeNextWith(tupleEquality())
             .expectComplete()
@@ -922,12 +871,7 @@
         String privateDomainName = this.nameFactory.getDomainName();
 
         createOrganizationId(this.cloudFoundryClient, organizationName)
-<<<<<<< HEAD
             .delayUntil(organizationId -> createPrivateDomainId(this.cloudFoundryClient, organizationId, privateDomainName))
-            .flatMapMany(organizationId -> getDomainNames(this.cloudFoundryClient, organizationId))
-=======
-            .then(organizationId -> createPrivateDomainId(this.cloudFoundryClient, organizationId, privateDomainName)
-                .then(Mono.just(organizationId)))
             .flatMapMany(organizationId -> PaginationUtils
                 .requestClientV2Resources(page -> this.cloudFoundryClient.organizations()
                     .listDomains(ListOrganizationDomainsRequest.builder()
@@ -935,7 +879,6 @@
                         .page(page)
                         .build()))
                 .map(response -> ResourceUtils.getEntity(response).getName()))
->>>>>>> 12a642b2
             .filter(privateDomainName::equals)
             .as(StepVerifier::create)
             .expectNext(privateDomainName)
@@ -949,18 +892,8 @@
         String organizationName = this.nameFactory.getOrganizationName();
         String privateDomainName = this.nameFactory.getDomainName();
 
-<<<<<<< HEAD
-        Mono
-            .when(
-                createOrganizationId(this.cloudFoundryClient, organizationName),
-                createSharedDomainId(this.cloudFoundryClient, sharedDomainName)
-            )
-            .flatMapMany(function((organizationId, sharedDomainId) -> getDomainNames(this.cloudFoundryClient, organizationId)))
-            .filter(sharedDomainName::equals)
-=======
         createOrganizationId(this.cloudFoundryClient, organizationName)
-            .then(organizationId -> createPrivateDomainId(this.cloudFoundryClient, organizationId, privateDomainName)
-                .then(Mono.just(organizationId)))
+            .delayUntil(organizationId -> createPrivateDomainId(this.cloudFoundryClient, organizationId, privateDomainName))
             .flatMapMany(organizationId -> PaginationUtils
                 .requestClientV2Resources(page -> this.cloudFoundryClient.organizations()
                     .listDomains(ListOrganizationDomainsRequest.builder()
@@ -969,7 +902,6 @@
                         .page(page)
                         .build()))
                 .map(response -> ResourceUtils.getEntity(response).getName()))
->>>>>>> 12a642b2
             .as(StepVerifier::create)
             .expectNext(privateDomainName)
             .expectComplete()
@@ -1173,13 +1105,8 @@
                 createSpaceId(this.cloudFoundryClient, organizationId2, spaceName),
                 Mono.just(userId)
             )))
-<<<<<<< HEAD
-            .delayUntil(function((organizationId, userId, spaceId) -> requestAssociateSpaceAuditor(this.cloudFoundryClient, spaceId, userId)))
-            .flatMap(function((organizationId, userId, spaceId) -> Mono.when(
-=======
-            .as(thenKeep(function((organizationId, spaceId, userId) -> requestAssociateSpaceAuditor(this.cloudFoundryClient, spaceId, userId))))
-            .then(function((organizationId, spaceId, userId) -> Mono.when(
->>>>>>> 12a642b2
+            .delayUntil(function((organizationId, spaceId, userId) -> requestAssociateSpaceAuditor(this.cloudFoundryClient, spaceId, userId)))
+            .flatMap(function((organizationId, spaceId, userId) -> Mono.when(
                 Mono.just(userId),
                 requestListOrganizationManagers(this.cloudFoundryClient, organizationId, builder -> builder.auditedSpaceId(spaceId))
                     .single()
@@ -1266,13 +1193,8 @@
                 createSpaceId(this.cloudFoundryClient, organizationId2, spaceName),
                 Mono.just(userId)
             )))
-<<<<<<< HEAD
-            .delayUntil(function((organizationId, userId, spaceId) -> requestAssociateSpaceManager(this.cloudFoundryClient, spaceId, userId)))
-            .flatMap(function((organizationId, userId, spaceId) -> Mono.when(
-=======
-            .as(thenKeep(function((organizationId, spaceId, userId) -> requestAssociateSpaceManager(this.cloudFoundryClient, spaceId, userId))))
-            .then(function((organizationId, spaceId, userId) -> Mono.when(
->>>>>>> 12a642b2
+            .delayUntil(function((organizationId, spaceId, userId) -> requestAssociateSpaceManager(this.cloudFoundryClient, spaceId, userId)))
+            .flatMap(function((organizationId, spaceId, userId) -> Mono.when(
                 Mono.just(userId),
                 requestListOrganizationManagers(this.cloudFoundryClient, organizationId, builder -> builder.managedSpaceId(spaceId))
                     .single()
@@ -1290,37 +1212,22 @@
         String organizationName2 = this.nameFactory.getOrganizationName();
         String spaceName = this.nameFactory.getSpaceName();
 
-<<<<<<< HEAD
-        Mono
-            .when(
-                createOrganizationId(this.cloudFoundryClient, organizationName),
-                this.userId
-            )
-            .delayUntil(function((organizationId, userId) -> requestAssociateManager(this.cloudFoundryClient, organizationId, userId)))
-            .flatMap(function((organizationId, userId) -> Mono.when(
-                Mono.just(organizationId),
-                Mono.just(userId),
-                getUserDefaultSpaceId(this.cloudFoundryClient, userId)
-            )))
-            .flatMap(function((organizationId, userId, spaceId) -> Mono.when(
-=======
         Mono.when(
             createOrganizationId(this.cloudFoundryClient, organizationName1),
             createOrganizationId(this.cloudFoundryClient, organizationName2),
             this.userId
         )
-            .as(thenKeep(function((organizationId1, organizationId2, userId) -> Mono.when(
+            .delayUntil(function((organizationId1, organizationId2, userId) -> Mono.when(
                 requestAssociateManager(this.cloudFoundryClient, organizationId1, userId),
                 requestAssociateUser(this.cloudFoundryClient, organizationId2, userId)
-            ))))
-            .then(function((organizationId1, organizationId2, userId) -> Mono.when(
+            )))
+            .flatMap(function((organizationId1, organizationId2, userId) -> Mono.when(
                 Mono.just(organizationId1),
                 createSpaceId(this.cloudFoundryClient, organizationId2, spaceName),
                 Mono.just(userId)
             )))
-            .as(thenKeep(function((organizationId, spaceId, userId) -> requestAssociateSpaceDeveloper(this.cloudFoundryClient, spaceId, userId))))
-            .then(function((organizationId, spaceId, userId) -> Mono.when(
->>>>>>> 12a642b2
+            .delayUntil(function((organizationId, spaceId, userId) -> requestAssociateSpaceDeveloper(this.cloudFoundryClient, spaceId, userId)))
+            .flatMap(function((organizationId, spaceId, userId) -> Mono.when(
                 Mono.just(userId),
                 requestListOrganizationManagers(this.cloudFoundryClient, organizationId, builder -> builder.spaceId(spaceId))
                     .single()
@@ -1384,22 +1291,10 @@
 
     @Test
     public void listServices() throws TimeoutException, InterruptedException {
-<<<<<<< HEAD
-        String organizationName = this.nameFactory.getOrganizationName();
-
-        Mono
-            .when(
-                requestListServices(this.cloudFoundryClient)
-                    .count(),
-                createOrganizationId(this.cloudFoundryClient, organizationName)
-                    .flatMap(organizationId -> requestListOrganizationServices(this.cloudFoundryClient, organizationId)
-                        .count()))
-=======
         Mono.when(this.organizationId, this.serviceBrokerId)
             .flatMapMany(function((organizationId, serviceBrokerId) -> requestListOrganizationServices(this.cloudFoundryClient, organizationId)
                 .filter(resource -> serviceBrokerId.equals(ResourceUtils.getEntity(resource).getServiceBrokerId()))))
             .map(response -> response.getEntity().getLabel())
->>>>>>> 12a642b2
             .as(StepVerifier::create)
             .expectNext(this.serviceName)
             .expectComplete()
@@ -1621,13 +1516,8 @@
                 createSpaceId(this.cloudFoundryClient, organizationId2, spaceName),
                 Mono.just(userId)
             )))
-<<<<<<< HEAD
-            .delayUntil(function((organizationId, userId, spaceId) -> requestAssociateSpaceAuditor(this.cloudFoundryClient, spaceId, userId)))
-            .flatMap(function((organizationId, userId, spaceId) -> Mono.when(
-=======
-            .as(thenKeep(function((organizationId, spaceId, userId) -> requestAssociateSpaceAuditor(this.cloudFoundryClient, spaceId, userId))))
-            .then(function((organizationId, spaceId, userId) -> Mono.when(
->>>>>>> 12a642b2
+            .delayUntil(function((organizationId, spaceId, userId) -> requestAssociateSpaceAuditor(this.cloudFoundryClient, spaceId, userId)))
+            .flatMap(function((organizationId, spaceId, userId) -> Mono.when(
                 Mono.just(userId),
                 requestListOrganizationUsers(this.cloudFoundryClient, organizationId, builder -> builder.auditedSpaceId(spaceId))
                     .single()
@@ -1714,13 +1604,8 @@
                 createSpaceId(this.cloudFoundryClient, organizationId2, spaceName),
                 Mono.just(userId)
             )))
-<<<<<<< HEAD
-            .delayUntil(function((organizationId, userId, spaceId) -> requestAssociateSpaceManager(this.cloudFoundryClient, spaceId, userId)))
-            .flatMap(function((organizationId, userId, spaceId) -> Mono.when(
-=======
-            .as(thenKeep(function((organizationId, spaceId, userId) -> requestAssociateSpaceManager(this.cloudFoundryClient, spaceId, userId))))
-            .then(function((organizationId, spaceId, userId) -> Mono.when(
->>>>>>> 12a642b2
+            .delayUntil(function((organizationId, spaceId, userId) -> requestAssociateSpaceManager(this.cloudFoundryClient, spaceId, userId)))
+            .flatMap(function((organizationId, spaceId, userId) -> Mono.when(
                 Mono.just(userId),
                 requestListOrganizationUsers(this.cloudFoundryClient, organizationId, builder -> builder.managedSpaceId(spaceId))
                     .single()
@@ -1738,37 +1623,22 @@
         String organizationName2 = this.nameFactory.getOrganizationName();
         String spaceName = this.nameFactory.getSpaceName();
 
-<<<<<<< HEAD
-        Mono
-            .when(
-                createOrganizationId(this.cloudFoundryClient, organizationName),
-                this.userId
-            )
-            .delayUntil(function((organizationId, userId) -> requestAssociateAuditor(this.cloudFoundryClient, organizationId, userId)))
-            .flatMap(function((organizationId, userId) -> Mono.when(
-                Mono.just(organizationId),
-                Mono.just(userId),
-                getUserDefaultSpaceId(this.cloudFoundryClient, userId)
-            )))
-            .flatMap(function((organizationId, userId, spaceId) -> Mono.when(
-=======
         Mono.when(
             createOrganizationId(this.cloudFoundryClient, organizationName1),
             createOrganizationId(this.cloudFoundryClient, organizationName2),
             this.userId
         )
-            .as(thenKeep(function((organizationId1, organizationId2, userId) -> Mono.when(
+            .delayUntil(function((organizationId1, organizationId2, userId) -> Mono.when(
                 requestAssociateUser(this.cloudFoundryClient, organizationId1, userId),
                 requestAssociateUser(this.cloudFoundryClient, organizationId2, userId)
-            ))))
-            .then(function((organizationId1, organizationId2, userId) -> Mono.when(
+            )))
+            .flatMap(function((organizationId1, organizationId2, userId) -> Mono.when(
                 Mono.just(organizationId1),
                 createSpaceId(this.cloudFoundryClient, organizationId2, spaceName),
                 Mono.just(userId)
             )))
-            .as(thenKeep(function((organizationId, spaceId, userId) -> requestAssociateSpaceDeveloper(this.cloudFoundryClient, spaceId, userId))))
-            .then(function((organizationId, spaceId, userId) -> Mono.when(
->>>>>>> 12a642b2
+            .delayUntil(function((organizationId, spaceId, userId) -> requestAssociateSpaceDeveloper(this.cloudFoundryClient, spaceId, userId)))
+            .flatMap(function((organizationId, spaceId, userId) -> Mono.when(
                 Mono.just(userId),
                 requestListOrganizationUsers(this.cloudFoundryClient, organizationId, builder -> builder.spaceId(spaceId))
                     .single()
