/*
 * Copyright 2013-2018 the original author or authors.
 *
 * Licensed under the Apache License, Version 2.0 (the "License");
 * you may not use this file except in compliance with the License.
 * You may obtain a copy of the License at
 *
 *      http://www.apache.org/licenses/LICENSE-2.0
 *
 * Unless required by applicable law or agreed to in writing, software
 * distributed under the License is distributed on an "AS IS" BASIS,
 * WITHOUT WARRANTIES OR CONDITIONS OF ANY KIND, either express or implied.
 * See the License for the specific language governing permissions and
 * limitations under the License.
 */

package org.cloudfoundry.operations;

import org.cloudfoundry.AbstractIntegrationTest;
import org.cloudfoundry.operations.applications.ApplicationHealthCheck;
import org.cloudfoundry.operations.applications.PushApplicationRequest;
import org.cloudfoundry.operations.domains.CreateDomainRequest;
import org.cloudfoundry.operations.domains.CreateSharedDomainRequest;
import org.cloudfoundry.operations.routes.CheckRouteRequest;
import org.cloudfoundry.operations.routes.CreateRouteRequest;
import org.cloudfoundry.operations.routes.DeleteOrphanedRoutesRequest;
import org.cloudfoundry.operations.routes.DeleteRouteRequest;
import org.cloudfoundry.operations.routes.ListRoutesRequest;
import org.cloudfoundry.operations.routes.MapRouteRequest;
import org.cloudfoundry.operations.routes.Route;
import org.cloudfoundry.operations.routes.UnmapRouteRequest;
import org.cloudfoundry.operations.services.BindRouteServiceInstanceRequest;
import org.cloudfoundry.operations.services.CreateUserProvidedServiceInstanceRequest;
import org.junit.Test;
import org.springframework.beans.factory.annotation.Autowired;
import org.springframework.core.io.ClassPathResource;
import reactor.core.publisher.Flux;
import reactor.core.publisher.Mono;
import reactor.test.StepVerifier;

import java.io.IOException;
import java.nio.file.Path;
import java.time.Duration;
import java.util.Collections;
import java.util.Optional;
import java.util.function.Predicate;

import static org.assertj.core.api.Assertions.assertThat;
import static org.cloudfoundry.operations.routes.Level.ORGANIZATION;
import static org.cloudfoundry.operations.routes.Level.SPACE;
import static org.cloudfoundry.util.tuple.TupleUtils.function;

public final class RoutesTest extends AbstractIntegrationTest {

    private static final String DEFAULT_ROUTER_GROUP = "default-tcp";

    @Autowired
    private CloudFoundryOperations cloudFoundryOperations;

    @Autowired
    private String organizationName;

    @Autowired
    private String spaceName;

    @Test
    public void checkFalse() {
        String domainName = this.nameFactory.getDomainName();
        String host = this.nameFactory.getHostName();
        String path = this.nameFactory.getPath();

        this.cloudFoundryOperations.routes()
            .check(CheckRouteRequest.builder()
                .domain(domainName)
                .host(host)
                .path(path)
                .build())
            .as(StepVerifier::create)
            .expectNext(false)
            .expectComplete()
            .verify(Duration.ofMinutes(5));
    }

    @Test
    public void checkTruePrivateDomainNoHost() {
        String domainName = this.nameFactory.getDomainName();
        String hostName = null;
        String path = this.nameFactory.getPath();

        createDomainAndRoute(this.cloudFoundryOperations, this.organizationName, this.spaceName, domainName, hostName, path)
            .then(this.cloudFoundryOperations.routes()
                .check(CheckRouteRequest.builder()
                    .domain(domainName)
                    .path(path)
                    .build()))
            .as(StepVerifier::create)
            .expectNext(true)
            .expectComplete()
            .verify(Duration.ofMinutes(5));
    }

    @Test
    public void checkTrueSharedDomain() {
        String domainName = this.nameFactory.getDomainName();
        String hostName = this.nameFactory.getHostName();
        String path = this.nameFactory.getPath();

        createSharedDomainAndRoute(this.cloudFoundryOperations, this.spaceName, domainName, hostName, path)
            .then(this.cloudFoundryOperations.routes()
                .check(CheckRouteRequest.builder()
                    .domain(domainName)
                    .host(hostName)
                    .path(path)
                    .build()))
            .as(StepVerifier::create)
            .expectNext(true)
            .expectComplete()
            .verify(Duration.ofMinutes(5));
    }

    @Test
    public void create() {
        String domainName = this.nameFactory.getDomainName();
        String hostName = this.nameFactory.getHostName();
        String path = this.nameFactory.getPath();

        createDomainAndRoute(this.cloudFoundryOperations, this.organizationName, this.spaceName, domainName, hostName, path)
            .then(this.cloudFoundryOperations.routes()
                .check(CheckRouteRequest.builder()
                    .domain(domainName)
                    .host(hostName)
                    .path(path)
                    .build()))
            .as(StepVerifier::create)
            .expectNext(true)
            .expectComplete()
            .verify(Duration.ofMinutes(5));
    }

    @Test
    public void createRouteTcpAssignedPort() {
        String domainName = this.nameFactory.getDomainName();
        Integer port = 61002;

        requestCreateSharedDomain(this.cloudFoundryOperations, domainName, DEFAULT_ROUTER_GROUP)
            .then(requestCreateRoute(this.cloudFoundryOperations, this.spaceName, domainName, port))
            .thenMany(requestListRoutes(this.cloudFoundryOperations))
            .filter(response -> domainName.equals(response.getDomain()))
            .as(StepVerifier::create)
            .expectNextCount(1)
            .expectComplete()
            .verify(Duration.ofMinutes(5));
    }

    @Test
    public void createRouteTcpRandomPort() {
        String domainName = this.nameFactory.getDomainName();

        requestCreateSharedDomain(this.cloudFoundryOperations, domainName, DEFAULT_ROUTER_GROUP)
            .then(requestCreateRoute(this.cloudFoundryOperations, this.spaceName, domainName, true))
            .thenMany(requestListRoutes(this.cloudFoundryOperations))
            .filter(response -> domainName.equals(response.getDomain()))
            .as(StepVerifier::create)
            .expectNextCount(1)
            .expectComplete()
            .verify(Duration.ofMinutes(5));
    }

    @Test
    public void createRouteWithNonExistentDomain() {
        String domainName = this.nameFactory.getDomainName();
        String hostName = this.nameFactory.getHostName();
        String path = this.nameFactory.getPath();

        this.cloudFoundryOperations.routes()
            .create(CreateRouteRequest.builder()
                .domain(domainName)
                .host(hostName)
                .path(path)
                .space(this.spaceName)
                .build())
            .as(StepVerifier::create)
            .consumeErrorWith(t -> assertThat(t).isInstanceOf(IllegalArgumentException.class).hasMessage("Domain %s does not exist", domainName))
            .verify(Duration.ofMinutes(5));
    }

    @Test
    public void delete() {
        String domainName = this.nameFactory.getDomainName();
        String hostName = this.nameFactory.getHostName();
        String path = this.nameFactory.getPath();

        createDomainAndRoute(this.cloudFoundryOperations, this.organizationName, this.spaceName, domainName, hostName, path)
            .then(this.cloudFoundryOperations.routes()
                .delete(DeleteRouteRequest.builder()
                    .domain(domainName)
                    .host(hostName)
                    .path(path)
                    .build()))
            .then(this.cloudFoundryOperations.routes()
                .check(CheckRouteRequest.builder()
                    .domain(domainName)
                    .host(hostName)
                    .path(path)
                    .build()))
            .as(StepVerifier::create)
            .expectNext(false)
            .expectComplete()
            .verify(Duration.ofMinutes(5));
    }

    @Test
    public void deleteInvalidDomain() {
        String domainName = this.nameFactory.getDomainName();
        String hostName = this.nameFactory.getHostName();
        String path = this.nameFactory.getPath();

        this.cloudFoundryOperations.routes()
            .delete(DeleteRouteRequest.builder()
                .domain(domainName)
                .host(hostName)
                .path(path)
                .build())
            .as(StepVerifier::create)
            .consumeErrorWith(t -> assertThat(t).isInstanceOf(IllegalArgumentException.class).hasMessage("Domain %s does not exist", domainName))
            .verify(Duration.ofMinutes(5));
    }

    @Test
    public void deleteOrphanedRoutes() {
        String domainName = this.nameFactory.getDomainName();
        String hostName = this.nameFactory.getHostName();
        String path = this.nameFactory.getPath();

        createDomainAndRoute(this.cloudFoundryOperations, this.organizationName, this.spaceName, domainName, hostName, path)
            .then(this.cloudFoundryOperations.routes()
                .deleteOrphanedRoutes(DeleteOrphanedRoutesRequest.builder()
                    .build()))
            .then(this.cloudFoundryOperations.routes()
                .check(CheckRouteRequest.builder()
                    .domain(domainName)
                    .host(hostName)
                    .path(path)
                    .build()))
            .as(StepVerifier::create)
            .expectNext(false)
            .expectComplete()
            .verify(Duration.ofMinutes(5));
    }

    @Test
    public void deleteTcpRoute() {
        String domainName = this.nameFactory.getDomainName();

        requestCreateSharedDomain(this.cloudFoundryOperations, domainName, DEFAULT_ROUTER_GROUP)
            .then(requestCreateRoute(this.cloudFoundryOperations, this.spaceName, domainName, true))
            .flatMap(port -> this.cloudFoundryOperations.routes()
                .delete(DeleteRouteRequest.builder()
                    .domain(domainName)
                    .port(port)
                    .build()))
            .thenMany(requestListRoutes(this.cloudFoundryOperations))
            .filter(response -> domainName.equals(response.getDomain()))
            .as(StepVerifier::create)
            .expectComplete()
            .verify(Duration.ofMinutes(5));
    }

    @Test
    public void listWithOrganizationLevel() {
        String domainName = this.nameFactory.getDomainName();
        String hostName = this.nameFactory.getHostName();
        String path = this.nameFactory.getPath();

        createDomainAndRoute(this.cloudFoundryOperations, this.organizationName, this.spaceName, domainName, hostName, path)
            .thenMany(this.cloudFoundryOperations.routes()
                .list(ListRoutesRequest.builder()
                    .level(ORGANIZATION)
                    .build()))
            .filter(filterRoutes(domainName, hostName, path, null))
            .as(StepVerifier::create)
            .expectNextCount(1)
            .expectComplete()
            .verify(Duration.ofMinutes(5));
    }

    @Test
    public void listWithService() {
        String domainName = this.nameFactory.getDomainName();
        String hostName = this.nameFactory.getHostName();
        String path = this.nameFactory.getPath();
        String serviceInstanceName = this.nameFactory.getServiceInstanceName();

        createSharedDomainAndRoute(this.cloudFoundryOperations, this.spaceName, domainName, hostName, path)
            .then(requestCreateUserProvidedServiceInstance(this.cloudFoundryOperations, serviceInstanceName))
            .then(requestBindRouteServiceInstance(this.cloudFoundryOperations, domainName, hostName, path, serviceInstanceName))
            .thenMany(this.cloudFoundryOperations.routes()
                .list(ListRoutesRequest.builder()
                    .level(SPACE)
                    .build()))
            .filter(filterRoutes(domainName, hostName, path, null))
            .map(Route::getService)
            .as(StepVerifier::create)
            .expectNext(serviceInstanceName)
            .expectComplete()
            .verify(Duration.ofMinutes(5));
    }

    @Test
    public void listWithSpaceLevel() {
        String domainName = this.nameFactory.getDomainName();
        String hostName = this.nameFactory.getHostName();
        String path = this.nameFactory.getPath();

        createDomainAndRoute(this.cloudFoundryOperations, this.organizationName, this.spaceName, domainName, hostName, path)
            .thenMany(this.cloudFoundryOperations.routes()
                .list(ListRoutesRequest.builder()
                    .level(SPACE)
                    .build()))
            .filter(filterRoutes(domainName, hostName, path, null))
            .as(StepVerifier::create)
            .expectNextCount(1)
            .expectComplete()
            .verify(Duration.ofMinutes(5));
    }

    @Test
    public void map() throws IOException {
        String applicationName = this.nameFactory.getApplicationName();
        String domainName = this.nameFactory.getDomainName();
        String hostName = this.nameFactory.getHostName();
        String path = this.nameFactory.getPath();

        Mono
            .zip(
                createDomainAndRoute(this.cloudFoundryOperations, this.organizationName, this.spaceName, domainName, hostName, path),
                requestCreateApplication(this.cloudFoundryOperations, new ClassPathResource("test-application.zip").getFile().toPath(), applicationName, true)
            )
            .then(this.cloudFoundryOperations.routes()
                .map(MapRouteRequest.builder()
                    .applicationName(applicationName)
                    .domain(domainName)
                    .host(hostName)
                    .path(path)
                    .build()))
            .thenMany(requestListRoutes(this.cloudFoundryOperations))
            .filter(filterRoutes(domainName, hostName, path, applicationName))
            .as(StepVerifier::create)
            .expectNextCount(1)
            .expectComplete()
            .verify(Duration.ofMinutes(5));
    }

    @Test
    public void mapNoHost() throws IOException {
        String applicationName = this.nameFactory.getApplicationName();
        String domainName = this.nameFactory.getDomainName();
        String hostName = null;
        String path = this.nameFactory.getPath();

        Mono
            .zip(
                createDomainAndRoute(this.cloudFoundryOperations, this.organizationName, this.spaceName, domainName, hostName, path),
                requestCreateApplication(this.cloudFoundryOperations, new ClassPathResource("test-application.zip").getFile().toPath(), applicationName, true)
            )
            .then(this.cloudFoundryOperations.routes()
                .map(MapRouteRequest.builder()
                    .applicationName(applicationName)
                    .domain(domainName)
                    .host(hostName)
                    .path(path)
                    .build()))
            .thenMany(requestListRoutes(this.cloudFoundryOperations))
            .filter(filterRoutes(domainName, hostName, path, applicationName))
            .as(StepVerifier::create)
            .expectNextCount(1)
            .expectComplete()
            .verify(Duration.ofMinutes(5));
    }

    @Test
    public void mapNoPath() throws IOException {
        String applicationName = this.nameFactory.getApplicationName();
        String domainName = this.nameFactory.getDomainName();
        String hostName = this.nameFactory.getHostName();
        String path = null;

        Mono
            .zip(
                createDomainAndRoute(this.cloudFoundryOperations, this.organizationName, this.spaceName, domainName, hostName, path),
                requestCreateApplication(this.cloudFoundryOperations, new ClassPathResource("test-application.zip").getFile().toPath(), applicationName, true)
            )
            .then(this.cloudFoundryOperations.routes()
                .map(MapRouteRequest.builder()
                    .applicationName(applicationName)
                    .domain(domainName)
                    .host(hostName)
                    .path(path)
                    .build()))
            .thenMany(requestListRoutes(this.cloudFoundryOperations))
            .filter(filterRoutes(domainName, hostName, path, applicationName))
            .as(StepVerifier::create)
            .expectNextCount(1)
            .expectComplete()
            .verify(Duration.ofMinutes(5));
    }

    @Test
    public void mapTcpRoute() throws IOException {
        String applicationName = this.nameFactory.getApplicationName();
        String domainName = this.nameFactory.getDomainName();

        Mono
            .zip(
                createSharedDomainAndTcpRoute(this.cloudFoundryOperations, domainName, this.spaceName),
                requestCreateApplication(this.cloudFoundryOperations, new ClassPathResource("test-application.zip").getFile().toPath(), applicationName, true)
            )
            .then(this.cloudFoundryOperations.routes()
                .map(MapRouteRequest.builder()
                    .applicationName(applicationName)
                    .domain(domainName)
                    .build()))
            .thenMany(requestListRoutes(this.cloudFoundryOperations))
            .filter(response -> domainName.equals(response.getDomain()))
            .single()
            .map(route -> route.getApplications().size())
            .as(StepVerifier::create)
            .expectNextCount(1)
            .expectComplete()
            .verify(Duration.ofMinutes(5));
    }

    @Test
    public void mapTcpRouteTwice() throws IOException {
        String applicationName = this.nameFactory.getApplicationName();
        String domainName = this.nameFactory.getDomainName();

        Mono
            .zip(
                requestCreateSharedDomain(this.cloudFoundryOperations, domainName, DEFAULT_ROUTER_GROUP),
                requestCreateApplication(this.cloudFoundryOperations, new ClassPathResource("test-application.zip").getFile().toPath(), applicationName, true)
            )
            .then(this.cloudFoundryOperations.routes()
                .map(MapRouteRequest.builder()
                    .applicationName(applicationName)
                    .domain(domainName)
                    .randomPort(true)
                    .build()))
            .then(this.cloudFoundryOperations.routes()
                .map(MapRouteRequest.builder()
                    .applicationName(applicationName)
                    .domain(domainName)
                    .randomPort(true)
                    .build()))
            .thenMany(requestListRoutes(this.cloudFoundryOperations))
            .filter(response -> domainName.equals(response.getDomain()))
            .as(StepVerifier::create)
            .expectNextCount(2)
            .expectComplete()
            .verify(Duration.ofMinutes(5));
    }

    @Test
    public void unmap() throws IOException {
        String applicationName = this.nameFactory.getApplicationName();
        String domainName = this.nameFactory.getDomainName();
        String hostName = this.nameFactory.getHostName();
        String path = this.nameFactory.getPath();

        Mono
            .zip(
                createDomainAndRoute(this.cloudFoundryOperations, this.organizationName, this.spaceName, domainName, hostName, path),
                requestCreateApplication(this.cloudFoundryOperations, new ClassPathResource("test-application.zip").getFile().toPath(), applicationName, true)
            )
            .then(requestMapRoute(this.cloudFoundryOperations, applicationName, domainName, hostName, path))
            .then(this.cloudFoundryOperations.routes()
                .unmap(UnmapRouteRequest.builder()
                    .applicationName(applicationName)
                    .domain(domainName)
                    .host(hostName)
                    .path(path)
                    .build()))
            .thenMany(requestListRoutes(this.cloudFoundryOperations))
            .filter(filterRoutes(domainName, hostName, path, applicationName))
            .as(StepVerifier::create)
            .expectComplete()
            .verify(Duration.ofMinutes(5));
    }

    @Test
    public void unmapNoPath() throws IOException {
        String applicationName = this.nameFactory.getApplicationName();
        String domainName = this.nameFactory.getDomainName();
        String hostName = this.nameFactory.getHostName();
        String path = null;

        Mono
            .zip(
                createDomainAndRoute(this.cloudFoundryOperations, this.organizationName, this.spaceName, domainName, hostName, path),
                requestCreateApplication(this.cloudFoundryOperations, new ClassPathResource("test-application.zip").getFile().toPath(), applicationName, true)
            )
            .then(requestMapRoute(this.cloudFoundryOperations, applicationName, domainName, hostName, path))
            .then(this.cloudFoundryOperations.routes()
                .unmap(UnmapRouteRequest.builder()
                    .applicationName(applicationName)
                    .domain(domainName)
                    .host(hostName)
                    .path(path)
                    .build()))
            .thenMany(requestListRoutes(this.cloudFoundryOperations))
            .filter(filterRoutes(domainName, hostName, path, applicationName))
            .as(StepVerifier::create)
            .expectComplete()
            .verify(Duration.ofMinutes(5));
    }

    @Test
    public void unmapTcpRoute() throws IOException {
        String applicationName = this.nameFactory.getApplicationName();
        String domainName = this.nameFactory.getDomainName();

<<<<<<< HEAD
        Mono
            .zip(
                createSharedDomainAndTcpRoute(this.cloudFoundryOperations, domainName, this.spaceName),
                requestCreateApplication(this.cloudFoundryOperations, new ClassPathResource("test-application.zip").getFile().toPath(), applicationName, true)
            )
            .flatMap(function((port, ignore) -> requestMapRoute(this.cloudFoundryOperations, applicationName, domainName, port)))
            .flatMap(port -> this.cloudFoundryOperations.routes()
=======
        requestCreateApplication(this.cloudFoundryOperations, new ClassPathResource("test-application.zip").getFile().toPath(), applicationName, true)
            .then(createSharedDomainAndTcpRoute(this.cloudFoundryOperations, domainName, this.spaceName))
            .then(port -> requestMapRoute(this.cloudFoundryOperations, applicationName, domainName, port))
            .then(port -> this.cloudFoundryOperations.routes()
>>>>>>> b6e03777
                .unmap(UnmapRouteRequest.builder()
                    .applicationName(applicationName)
                    .domain(domainName)
                    .port(port)
                    .build()))
            .thenMany(requestListRoutes(this.cloudFoundryOperations))
            .filter(response -> domainName.equals(response.getDomain()))
            .map(route -> route.getApplications().size())
            .as(StepVerifier::create)
            .expectNext(0)
            .expectComplete()
            .verify(Duration.ofMinutes(5));
    }

    private static Mono<Integer> createDomainAndRoute(CloudFoundryOperations cloudFoundryOperations, String organizationName, String spaceName, String domainName, String hostName, String path) {
        return requestCreateDomain(cloudFoundryOperations, organizationName, domainName)
            .then(requestCreateRoute(cloudFoundryOperations, spaceName, domainName, hostName, path));
    }

    private static Mono<Integer> createSharedDomainAndRoute(CloudFoundryOperations cloudFoundryOperations, String spaceName, String domainName, String hostName, String path) {
        return requestCreateSharedDomain(cloudFoundryOperations, domainName, null)
            .then(requestCreateRoute(cloudFoundryOperations, spaceName, domainName, hostName, path));
    }

    private static Mono<Integer> createSharedDomainAndTcpRoute(CloudFoundryOperations cloudFoundryOperations, String domainName, String spaceName) {
        return requestCreateSharedDomain(cloudFoundryOperations, domainName, DEFAULT_ROUTER_GROUP)
            .then(requestCreateRoute(cloudFoundryOperations, spaceName, domainName, true));
    }

    private static Predicate<Route> filterRoutes(String domainName, String host, String path, String applicationName) {
        return route -> Optional.ofNullable(domainName).map(route.getDomain()::equals).orElse(true)
            && Optional.ofNullable(host).map(route.getHost()::equals).orElse(true)
            && Optional.ofNullable(applicationName).map(Collections::singletonList).map(route.getApplications()::equals).orElse(true)
            && Optional.ofNullable(path).map(route.getPath()::equals).orElse(true);
    }

    private static Mono<Void> requestBindRouteServiceInstance(CloudFoundryOperations cloudFoundryOperations, String domainName, String hostName, String path, String serviceInstanceName) {
        return cloudFoundryOperations.services()
            .bindRoute(BindRouteServiceInstanceRequest.builder()
                .domainName(domainName)
                .hostname(hostName)
                .path(path)
                .serviceInstanceName(serviceInstanceName)
                .build());
    }

    private static Mono<Void> requestCreateApplication(CloudFoundryOperations cloudFoundryOperations, Path application, String name, Boolean noStart) {
        return cloudFoundryOperations.applications()
            .push(PushApplicationRequest.builder()
                .path(application)
                .healthCheckType(ApplicationHealthCheck.PORT)
                .buildpack("staticfile_buildpack")
                .diskQuota(512)
                .memory(64)
                .name(name)
                .noStart(noStart)
                .build());
    }

    private static Mono<Void> requestCreateDomain(CloudFoundryOperations cloudFoundryOperations, String organizationName, String domainName) {
        return cloudFoundryOperations.domains()
            .create(CreateDomainRequest.builder()
                .domain(domainName)
                .organization(organizationName)
                .build());
    }

    private static Mono<Integer> requestCreateRoute(CloudFoundryOperations cloudFoundryOperations, String spaceName, String domainName, String hostName, String path) {
        return cloudFoundryOperations.routes()
            .create(CreateRouteRequest.builder()
                .domain(domainName)
                .host(hostName)
                .path(path)
                .space(spaceName)
                .build());
    }

    private static Mono<Integer> requestCreateRoute(CloudFoundryOperations cloudFoundryOperations, String spaceName, String domainName, Integer port) {
        return cloudFoundryOperations.routes()
            .create(CreateRouteRequest.builder()
                .domain(domainName)
                .port(port)
                .space(spaceName)
                .build());
    }

    private static Mono<Integer> requestCreateRoute(CloudFoundryOperations cloudFoundryOperations, String spaceName, String domainName, Boolean randomPort) {
        return cloudFoundryOperations.routes()
            .create(CreateRouteRequest.builder()
                .domain(domainName)
                .randomPort(randomPort)
                .space(spaceName)
                .build());
    }

    private static Mono<Void> requestCreateSharedDomain(CloudFoundryOperations cloudFoundryOperations, String domainName, String routerGroup) {
        return cloudFoundryOperations.domains()
            .createShared(CreateSharedDomainRequest.builder()
                .domain(domainName)
                .routerGroup(routerGroup)
                .build());
    }

    private static Mono<Void> requestCreateUserProvidedServiceInstance(CloudFoundryOperations cloudFoundryOperations, String name) {
        return cloudFoundryOperations.services()
            .createUserProvidedInstance(CreateUserProvidedServiceInstanceRequest.builder()
                .name(name)
                .routeServiceUrl("https://test.route.service")
                .build());
    }

    private static Flux<Route> requestListRoutes(CloudFoundryOperations cloudFoundryOperations) {
        return cloudFoundryOperations.routes()
            .list(ListRoutesRequest.builder()
                .level(SPACE)
                .build());
    }

    private static Mono<Integer> requestMapRoute(CloudFoundryOperations cloudFoundryOperations, String applicationName, String domainName, String hostName, String path) {
        return cloudFoundryOperations.routes()
            .map(MapRouteRequest.builder()
                .applicationName(applicationName)
                .domain(domainName)
                .host(hostName)
                .path(path)
                .build());
    }

    private static Mono<Integer> requestMapRoute(CloudFoundryOperations cloudFoundryOperations, String applicationName, String domainName, Integer port) {
        return cloudFoundryOperations.routes()
            .map(MapRouteRequest.builder()
                .applicationName(applicationName)
                .domain(domainName)
                .port(port)
                .build());
    }

}<|MERGE_RESOLUTION|>--- conflicted
+++ resolved
@@ -48,7 +48,6 @@
 import static org.assertj.core.api.Assertions.assertThat;
 import static org.cloudfoundry.operations.routes.Level.ORGANIZATION;
 import static org.cloudfoundry.operations.routes.Level.SPACE;
-import static org.cloudfoundry.util.tuple.TupleUtils.function;
 
 public final class RoutesTest extends AbstractIntegrationTest {
 
@@ -332,7 +331,7 @@
         String path = this.nameFactory.getPath();
 
         Mono
-            .zip(
+            .when(
                 createDomainAndRoute(this.cloudFoundryOperations, this.organizationName, this.spaceName, domainName, hostName, path),
                 requestCreateApplication(this.cloudFoundryOperations, new ClassPathResource("test-application.zip").getFile().toPath(), applicationName, true)
             )
@@ -359,7 +358,7 @@
         String path = this.nameFactory.getPath();
 
         Mono
-            .zip(
+            .when(
                 createDomainAndRoute(this.cloudFoundryOperations, this.organizationName, this.spaceName, domainName, hostName, path),
                 requestCreateApplication(this.cloudFoundryOperations, new ClassPathResource("test-application.zip").getFile().toPath(), applicationName, true)
             )
@@ -386,7 +385,7 @@
         String path = null;
 
         Mono
-            .zip(
+            .when(
                 createDomainAndRoute(this.cloudFoundryOperations, this.organizationName, this.spaceName, domainName, hostName, path),
                 requestCreateApplication(this.cloudFoundryOperations, new ClassPathResource("test-application.zip").getFile().toPath(), applicationName, true)
             )
@@ -411,7 +410,7 @@
         String domainName = this.nameFactory.getDomainName();
 
         Mono
-            .zip(
+            .when(
                 createSharedDomainAndTcpRoute(this.cloudFoundryOperations, domainName, this.spaceName),
                 requestCreateApplication(this.cloudFoundryOperations, new ClassPathResource("test-application.zip").getFile().toPath(), applicationName, true)
             )
@@ -436,7 +435,7 @@
         String domainName = this.nameFactory.getDomainName();
 
         Mono
-            .zip(
+            .when(
                 requestCreateSharedDomain(this.cloudFoundryOperations, domainName, DEFAULT_ROUTER_GROUP),
                 requestCreateApplication(this.cloudFoundryOperations, new ClassPathResource("test-application.zip").getFile().toPath(), applicationName, true)
             )
@@ -468,7 +467,7 @@
         String path = this.nameFactory.getPath();
 
         Mono
-            .zip(
+            .when(
                 createDomainAndRoute(this.cloudFoundryOperations, this.organizationName, this.spaceName, domainName, hostName, path),
                 requestCreateApplication(this.cloudFoundryOperations, new ClassPathResource("test-application.zip").getFile().toPath(), applicationName, true)
             )
@@ -495,7 +494,7 @@
         String path = null;
 
         Mono
-            .zip(
+            .when(
                 createDomainAndRoute(this.cloudFoundryOperations, this.organizationName, this.spaceName, domainName, hostName, path),
                 requestCreateApplication(this.cloudFoundryOperations, new ClassPathResource("test-application.zip").getFile().toPath(), applicationName, true)
             )
@@ -519,20 +518,10 @@
         String applicationName = this.nameFactory.getApplicationName();
         String domainName = this.nameFactory.getDomainName();
 
-<<<<<<< HEAD
-        Mono
-            .zip(
-                createSharedDomainAndTcpRoute(this.cloudFoundryOperations, domainName, this.spaceName),
-                requestCreateApplication(this.cloudFoundryOperations, new ClassPathResource("test-application.zip").getFile().toPath(), applicationName, true)
-            )
-            .flatMap(function((port, ignore) -> requestMapRoute(this.cloudFoundryOperations, applicationName, domainName, port)))
-            .flatMap(port -> this.cloudFoundryOperations.routes()
-=======
         requestCreateApplication(this.cloudFoundryOperations, new ClassPathResource("test-application.zip").getFile().toPath(), applicationName, true)
             .then(createSharedDomainAndTcpRoute(this.cloudFoundryOperations, domainName, this.spaceName))
-            .then(port -> requestMapRoute(this.cloudFoundryOperations, applicationName, domainName, port))
-            .then(port -> this.cloudFoundryOperations.routes()
->>>>>>> b6e03777
+            .flatMap(port -> requestMapRoute(this.cloudFoundryOperations, applicationName, domainName, port))
+            .flatMap(port -> this.cloudFoundryOperations.routes()
                 .unmap(UnmapRouteRequest.builder()
                     .applicationName(applicationName)
                     .domain(domainName)
