--- conflicted
+++ resolved
@@ -44,20 +44,15 @@
     </modules>
 
     <properties>
-<<<<<<< HEAD
-        <commons-compress.version>1.16.1</commons-compress.version>
+        <commons-compress.version>1.17</commons-compress.version>
         <evo-inflector.version>1.2.2</evo-inflector.version>
-=======
-        <assertj.version>3.10.0</assertj.version>
-        <commons-compress.version>1.17</commons-compress.version>
->>>>>>> d682a7bc
         <immutables.version>2.6.1</immutables.version>
         <java-semver.version>0.9.0</java-semver.version>
         <jjwt.version>0.9.0</jjwt.version>
         <okhttp3.version>3.10.0</okhttp3.version>
         <project.build.sourceEncoding>UTF-8</project.build.sourceEncoding>
-        <reactor-core.version>3.1.7.RELEASE</reactor-core.version>
-        <reactor-netty.version>0.7.7.RELEASE</reactor-netty.version>
+        <reactor-core.version>3.1.8.RELEASE</reactor-core.version>
+        <reactor-netty.version>0.7.8.RELEASE</reactor-netty.version>
         <wire.version>2.2.0</wire.version>
     </properties>
 
