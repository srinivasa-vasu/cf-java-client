--- conflicted
+++ resolved
@@ -58,13 +58,8 @@
     </modules>
 
     <properties>
-<<<<<<< HEAD
-        <commons-compress.version>1.19</commons-compress.version>
-        <dependencies.version>2.2.3.RELEASE</dependencies.version>
-=======
         <commons-compress.version>1.20</commons-compress.version>
-        <dependencies.version>2.1.12.RELEASE</dependencies.version>
->>>>>>> b0511704
+        <dependencies.version>2.2.4.RELEASE</dependencies.version>
         <evo-inflector.version>1.2.2</evo-inflector.version>
         <immutables.version>2.8.3</immutables.version>
         <java-semver.version>0.9.0</java-semver.version>
