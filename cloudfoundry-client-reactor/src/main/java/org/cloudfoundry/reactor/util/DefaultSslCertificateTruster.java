--- conflicted
+++ resolved
@@ -116,12 +116,9 @@
 
     private static TcpClient getTcpClient(Optional<ProxyConfiguration> proxyConfiguration, CertificateCollectingTrustManager collector, String host, int port) {
         return TcpClient.create(options -> {
-<<<<<<< HEAD
             options
-                .host(host).port(port)
-=======
-            options.connect(host, UNDEFINED_PORT == port ? DEFAULT_PORT : port)
->>>>>>> 6cefdf82
+                .host(host)
+                .port(UNDEFINED_PORT == port ? DEFAULT_PORT : port)
                 .disablePool()
                 .sslSupport(ssl -> ssl.trustManager(new StaticTrustManagerFactory(collector)));
 
