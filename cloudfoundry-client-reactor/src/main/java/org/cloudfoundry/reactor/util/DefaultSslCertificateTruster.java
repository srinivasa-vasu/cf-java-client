--- conflicted
+++ resolved
@@ -20,12 +20,8 @@
 import org.cloudfoundry.reactor.ProxyConfiguration;
 import org.slf4j.Logger;
 import org.slf4j.LoggerFactory;
-<<<<<<< HEAD
-=======
 import reactor.core.publisher.Mono;
-import reactor.ipc.netty.options.ClientOptions;
 import reactor.ipc.netty.resources.LoopResources;
->>>>>>> 0cac27ba
 import reactor.ipc.netty.tcp.TcpClient;
 import reactor.util.function.Tuple2;
 import reactor.util.function.Tuples;
@@ -130,15 +126,11 @@
                                           String host, int port) {
 
         return TcpClient.create(options -> {
-<<<<<<< HEAD
             options
                 .host(host)
                 .port(port)
-=======
-            options.connect(host, port)
                 .loopResources(threadPool)
                 .option(ALLOCATOR, allocator)
->>>>>>> 0cac27ba
                 .disablePool()
                 .sslSupport(ssl -> ssl.trustManager(new StaticTrustManagerFactory(collector)));
 
