--- conflicted
+++ resolved
@@ -112,13 +112,9 @@
 
     private static TcpClient getTcpClient(Optional<ProxyConfiguration> proxyConfiguration, CertificateCollectingTrustManager collector, String host, int port) {
         return TcpClient.create(options -> {
-<<<<<<< HEAD
             options
                 .host(host)
-                .port(UNDEFINED_PORT == port ? DEFAULT_PORT : port)
-=======
-            options.connect(host, port)
->>>>>>> a172bb35
+                .port(port)
                 .disablePool()
                 .sslSupport(ssl -> ssl.trustManager(new StaticTrustManagerFactory(collector)));
 
